#!/usr/bin/python -u
#
# p7zr library
#
# Copyright (c) 2019 Hiroshi Miura <miurahr@linux.com>
# Copyright (c) 2004-2015 by Joachim Bauch, mail@joachim-bauch.de
# 7-Zip Copyright (C) 1999-2010 Igor Pavlov
# LZMA SDK Copyright (C) 1999-2010 Igor Pavlov
#
# This library is free software; you can redistribute it and/or
# modify it under the terms of the GNU Lesser General Public
# License as published by the Free Software Foundation; either
# version 2.1 of the License, or (at your option) any later version.
#
# This library is distributed in the hope that it will be useful,
# but WITHOUT ANY WARRANTY; without even the implied warranty of
# MERCHANTABILITY or FITNESS FOR A PARTICULAR PURPOSE.  See the GNU
# Lesser General Public License for more details.
#
# You should have received a copy of the GNU Lesser General Public
# License along with this library; if not, write to the Free Software
# Foundation, Inc., 59 Temple Place, Suite 330, Boston, MA  02111-1307  USA
#

import functools
import io
import os
import struct
from binascii import unhexlify
from functools import reduce
from io import BytesIO
from operator import and_, or_
from struct import pack, unpack
from typing import Any, BinaryIO, Dict, List, Optional, Tuple

from py7zr.compression import SevenZipCompressor, SevenZipDecompressor
from py7zr.exceptions import Bad7zFile, UnsupportedCompressionMethodError
from py7zr.helpers import ArchiveTimestamp, calculate_crc32
from py7zr.properties import (MAGIC_7Z, CompressionMethod, Configuration,
                              Property)

MAX_LENGTH = 65536


def read_crcs(file: BinaryIO, count: int) -> List[int]:
    data = file.read(4 * count)
    return [unpack('<L', data[i * 4:i * 4 + 4])[0] for i in range(count)]


def write_crcs(file: BinaryIO, crcs):
    for crc in crcs:
        write_uint32(file, crc)


def read_bytes(file: BinaryIO, length: int) -> Tuple[bytes, ...]:
    return unpack(b'B' * length, file.read(length))


def read_byte(file: BinaryIO) -> int:
    return ord(file.read(1))


def write_bytes(file: BinaryIO, data: bytes):
    return file.write(data)


def write_byte(file: BinaryIO, data):
    assert len(data) == 1
    return write_bytes(file, data)


def read_real_uint64(file: BinaryIO) -> Tuple[int, bytes]:
    """read 8 bytes, return unpacked value as a little endian unsigned long long, and raw data."""
    res = file.read(8)
    a = unpack('<Q', res)[0]
    return a, res


def read_uint32(file: BinaryIO) -> Tuple[int, bytes]:
    """read 4 bytes, return unpacked value as a little endian unsigned long, and raw data."""
    res = file.read(4)
    a = unpack('<L', res)[0]
    return a, res


def write_uint32(file: BinaryIO, value):
    """write uint32 value in 4 bytes."""
    b = pack('<L', value)
    file.write(b)


def read_uint64(file: BinaryIO) -> int:
    """read UINT64, definition show in write_uint64()"""
    b = ord(file.read(1))
    if b == 255:
        return read_real_uint64(file)[0]
    blen = [(0b01111111, 0), (0b10111111, 1), (0b11011111, 2), (0b11101111, 3),
            (0b11110111, 4), (0b11111011, 5), (0b11111101, 6), (0b11111110, 7)]
    mask = 0x80
    vlen = 8
    for v, l in blen:
        if b <= v:
            vlen = l
            break
        mask >>= 1
    if vlen == 0:
        return b & (mask - 1)
    val = file.read(vlen)
    value = int.from_bytes(val, byteorder='little')
    highpart = b & (mask - 1)
    return value + (highpart << (vlen * 8))


def write_real_uint64(file: BinaryIO, value: int):
    """write 8 bytes, as an unsigned long long."""
    file.write(pack('<Q', value))


def write_uint64(file: BinaryIO, value: int):
    """
    UINT64 means real UINT64 encoded with the following scheme:

    |  Size of encoding sequence depends from first byte:
    |  First_Byte  Extra_Bytes        Value
    |  (binary)
    |  0xxxxxxx               : ( xxxxxxx           )
    |  10xxxxxx    BYTE y[1]  : (  xxxxxx << (8 * 1)) + y
    |  110xxxxx    BYTE y[2]  : (   xxxxx << (8 * 2)) + y
    |  ...
    |  1111110x    BYTE y[6]  : (       x << (8 * 6)) + y
    |  11111110    BYTE y[7]  :                         y
    |  11111111    BYTE y[8]  :                         y
    """
    if value < 0x80:
        file.write(pack('B', value))
        return
    if value > 0x01ffffffffffffff:
        file.write(b'\xff')
        file.write(value.to_bytes(8, 'little'))
        return
    byte_length = (value.bit_length() + 7) // 8
    ba = bytearray(value.to_bytes(byte_length, 'little'))
    high_byte = int(ba[-1])
    if high_byte < 2 << (8 - byte_length - 1):
        for x in range(byte_length - 1):
            high_byte |= 0x80 >> x
        file.write(pack('B', high_byte))
        file.write(ba[:byte_length - 1])
    else:
        mask = 0x80
        for x in range(byte_length):
            mask |= 0x80 >> x
        file.write(pack('B', mask))
        file.write(ba)


def read_boolean(file: BinaryIO, count: int, checkall: bool = False) -> List[bool]:
    if checkall:
        all_defined = file.read(1)
        if all_defined != unhexlify('00'):
            return [True] * count
    result = []
    b = 0
    mask = 0
    for i in range(count):
        if mask == 0:
            b = ord(file.read(1))
            mask = 0x80
        result.append(b & mask != 0)
        mask >>= 1
    return result


def write_boolean(file: BinaryIO, booleans: List[bool], all_defined: bool = False):
    if all_defined and reduce(and_, booleans):
        file.write(b'\x01')
        return
    elif all_defined:
        file.write(b'\x00')
    o = bytearray(-(-len(booleans) // 8))
    for i, b in enumerate(booleans):
        if b:
            o[i // 8] |= 1 << (7 - i % 8)
    file.write(o)


def read_utf16(file: BinaryIO) -> str:
    """read a utf-16 string from file"""
    val = ''
    for _ in range(MAX_LENGTH):
        ch = file.read(2)
        if ch == unhexlify('0000'):
            break
        val += ch.decode('utf-16LE')
    return val


def write_utf16(file: BinaryIO, val: str):
    """write a utf-16 string to file"""
    for c in val:
        file.write(c.encode('utf-16LE'))
    file.write(b'\x00\x00')


def bits_to_bytes(bit_length: int) -> int:
    return - (-bit_length // 8)


class ArchiveProperties:

    __slots__ = ['property_data']

    def __init__(self):
        self.property_data = []

    @classmethod
    def retrieve(cls, file):
        return cls()._read(file)

    def _read(self, file):
        pid = file.read(1)
        if pid == Property.ARCHIVE_PROPERTIES:
            while True:
                ptype = file.read(1)
                if ptype == Property.END:
                    break
                size = read_uint64(file)
                props = read_bytes(file, size)
                self.property_data.append(props)
        return self

    def write(self, file):
        if len(self.property_data) > 0:
            write_byte(file, Property.ARCHIVE_PROPERTIES)
            for data in self.property_data:
                write_uint64(file, len(data))
                write_bytes(file, data)
            write_byte(file, Property.END)


class PackInfo:
    """ information about packed streams """

    __slots__ = ['packpos', 'numstreams', 'packsizes', 'packpositions', 'crcs']

    def __init__(self) -> None:
        self.packpos = 0  # type: int
        self.numstreams = 0  # type: int
        self.packsizes = []  # type: List[int]
        self.crcs = None  # type: Optional[List[int]]

    @classmethod
    def retrieve(cls, file: BinaryIO):
        return cls()._read(file)

    def _read(self, file: BinaryIO):
        self.packpos = read_uint64(file)
        self.numstreams = read_uint64(file)
        pid = file.read(1)
        if pid == Property.SIZE:
            self.packsizes = [read_uint64(file) for _ in range(self.numstreams)]
            pid = file.read(1)
            if pid == Property.CRC:
                self.crcs = [read_uint64(file) for _ in range(self.numstreams)]
                pid = file.read(1)
        if pid != Property.END:
            raise Bad7zFile('end id expected but %s found' % repr(pid))
        self.packpositions = [sum(self.packsizes[:i]) for i in range(self.numstreams + 1)]  # type: List[int]
        return self

    def write(self, file: BinaryIO):
        assert self.packpos is not None
        numstreams = len(self.packsizes)
        assert self.crcs is None or len(self.crcs) == numstreams
        write_byte(file, Property.PACK_INFO)
        write_uint64(file, self.packpos)
        write_uint64(file, numstreams)
        write_byte(file, Property.SIZE)
        for size in self.packsizes:
            write_uint64(file, size)
        if self.crcs is not None:
            write_bytes(file, Property.CRC)
            for crc in self.crcs:
                write_uint64(file, crc)
        write_byte(file, Property.END)


class Folder:
    """ a "Folder" represents a stream of compressed data.
    coders: list of coder
    num_coders: length of coders
    coder: hash list
    keys of coders:  method, numinstreams, numoutstreams, properties
    unpacksizes: uncompressed sizes of outstreams
    """

    __slots__ = ['unpacksizes', 'solid', 'coders', 'digestdefined', 'totalin', 'totalout',
                 'bindpairs', 'packed_indices', 'crc', 'decompressor', 'compressor', 'files']

    def __init__(self) -> None:
        self.unpacksizes = None  # type: Optional[List[int]]
        self.coders = []  # type: List[Dict[str, Any]]
        self.bindpairs = []  # type: List[Any]
        self.packed_indices = []  # type: List[int]
        # calculated values
        self.totalin = 0  # type: int
        self.totalout = 0  # type: int
        # internal values
        self.solid = False  # type: bool
        self.digestdefined = False  # type: bool
        self.crc = None  # type: Optional[int]
        # compress/decompress objects
        self.decompressor = None  # type: Optional[SevenZipDecompressor]
        self.compressor = None  # type: Optional[SevenZipCompressor]
        self.files = None

    @classmethod
    def retrieve(cls, file: BinaryIO):
        obj = cls()
        obj._read(file)
        return obj

    def _read(self, file: BinaryIO) -> None:
        num_coders = read_uint64(file)
        for _ in range(num_coders):
            b = read_byte(file)
            methodsize = b & 0xf
            iscomplex = b & 0x10 == 0x10
            hasattributes = b & 0x20 == 0x20
            c = {'method': file.read(methodsize)}  # type: Dict[str, Any]
            if iscomplex:
                c['numinstreams'] = read_uint64(file)
                c['numoutstreams'] = read_uint64(file)
            else:
                c['numinstreams'] = 1
                c['numoutstreams'] = 1
            self.totalin += c['numinstreams']
            self.totalout += c['numoutstreams']
            if hasattributes:
                proplen = read_uint64(file)
                c['properties'] = file.read(proplen)
            self.coders.append(c)
        num_bindpairs = self.totalout - 1
        for i in range(num_bindpairs):
            self.bindpairs.append((read_uint64(file), read_uint64(file),))
        num_packedstreams = self.totalin - num_bindpairs
        if num_packedstreams == 1:
            for i in range(self.totalin):
                if self._find_in_bin_pair(i) < 0:  # there is no in_bin_pair
                    self.packed_indices.append(i)
        elif num_packedstreams > 1:
            for i in range(num_packedstreams):
                self.packed_indices.append(read_uint64(file))

    def write(self, file: BinaryIO):
        num_coders = len(self.coders)
        assert num_coders > 0
        write_uint64(file, num_coders)
        for i, c in enumerate(self.coders):
            id = c['method']  # type: bytes
            id_size = len(id) & 0x0f
            iscomplex = 0x10 if not self.is_simple(c) else 0x00
            hasattributes = 0x20 if c['properties'] is not None else 0x00
            flag = struct.pack('B', id_size | iscomplex | hasattributes)
            write_byte(file, flag)
            write_bytes(file, id[:id_size])
            if not self.is_simple(c):
                write_uint64(file, c['numinstreams'])
                assert c['numoutstreams'] == 1
                write_uint64(file, c['numoutstreams'])
            if c['properties'] is not None:
                write_uint64(file, len(c['properties']))
                write_bytes(file, c['properties'])
        num_bindpairs = self.totalout - 1
        assert len(self.bindpairs) == num_bindpairs
        num_packedstreams = self.totalin - num_bindpairs
        for bp in self.bindpairs:
            write_uint64(file, bp[0])
            write_uint64(file, bp[1])
        if num_packedstreams > 1:
            for pi in self.packed_indices:
                write_uint64(file, pi)

<<<<<<< HEAD
    def get_decompressor(self, size: int, reset: bool = False) -> SevenZipDecompressor:
        if self.decompressor is not None and not reset:
=======
    def is_simple(self, coder):
        return coder['numinstreams'] == 1 and coder['numoutstreams'] == 1

    def get_decompressor(self, size: int) -> SevenZipDecompressor:
        if self.decompressor is not None:
>>>>>>> b1fe7a4d
            return self.decompressor
        else:
            try:
                self.decompressor = SevenZipDecompressor(self.coders, size, self.crc)
            except Exception as e:
                raise e
            if self.decompressor is not None:
                return self.decompressor
            else:
                raise

    def get_compressor(self) -> SevenZipCompressor:
        if self.compressor is not None:
            return self.compressor
        else:
            try:
                # FIXME: set filters
                self.compressor = SevenZipCompressor()
                self.coders = self.compressor.coders
                return self.compressor
            except Exception as e:
                raise e

    def get_unpack_size(self) -> int:
        if self.unpacksizes is None:
            return 0
        for i in range(len(self.unpacksizes) - 1, -1, -1):
            if self._find_out_bin_pair(i):
                return self.unpacksizes[i]
        raise TypeError('not found')

    def _find_in_bin_pair(self, index: int) -> int:
        for idx, (a, b) in enumerate(self.bindpairs):
            if a == index:
                return idx
        return -1

    def _find_out_bin_pair(self, index: int) -> int:
        for idx, (a, b) in enumerate(self.bindpairs):
            if b == index:
                return idx
        return -1

    def is_encrypted(self) -> bool:
        return CompressionMethod.CRYPT_AES256_SHA256 in [x['method'] for x in self.coders]


class UnpackInfo:
    """ combines multiple folders """

    __slots__ = ['numfolders', 'folders', 'datastreamidx']

    @classmethod
    def retrieve(cls, file: BinaryIO):
        obj = cls()
        obj._read(file)
        return obj

    def __init__(self):
        self.numfolders = None
        self.folders = []
        self.datastreamidx = None

    def _read(self, file: BinaryIO):
        pid = file.read(1)
        if pid != Property.FOLDER:
            raise Bad7zFile('folder id expected but %s found' % repr(pid))
        self.numfolders = read_uint64(file)
        self.folders = []
        external = read_byte(file)
        if external == 0x00:
            self.folders = [Folder.retrieve(file) for _ in range(self.numfolders)]
        else:
            datastreamidx = read_uint64(file)
            current_pos = file.tell()
            file.seek(datastreamidx, 0)
            self.folders = [Folder.retrieve(file) for _ in range(self.numfolders)]
            file.seek(current_pos, 0)
        self._retrieve_coders_info(file)

    def _retrieve_coders_info(self, file: BinaryIO):
        pid = file.read(1)
        if pid != Property.CODERS_UNPACK_SIZE:
            raise Bad7zFile('coders unpack size id expected but %s found' % repr(pid))
        for folder in self.folders:
            folder.unpacksizes = [read_uint64(file) for _ in range(folder.totalout)]
        pid = file.read(1)
        if pid == Property.CRC:
            defined = read_boolean(file, self.numfolders, checkall=True)
            crcs = read_crcs(file, self.numfolders)
            for idx, folder in enumerate(self.folders):
                folder.digestdefined = defined[idx]
                folder.crc = crcs[idx]
            pid = file.read(1)
        if pid != Property.END:
            raise Bad7zFile('end id expected but %s found at %d' % (repr(pid), file.tell()))

    def write(self, file: BinaryIO):
        assert self.numfolders is not None
        assert self.folders is not None
        assert self.numfolders == len(self.folders)
        file.write(Property.UNPACK_INFO)
        file.write(Property.FOLDER)
        write_uint64(file, self.numfolders)
        write_byte(file, b'\x00')
        for folder in self.folders:
            folder.write(file)
        # If support external entity, we may write
        # self.datastreamidx here.
        # folder data will be written in another place.
        #   write_byte(file, b'\x01')
        #   assert self.datastreamidx is not None
        #   write_uint64(file, self.datastreamidx)
        write_byte(file, Property.CODERS_UNPACK_SIZE)
        for folder in self.folders:
            for i in range(folder.totalout):
                write_uint64(file, folder.unpacksizes[i])
        write_byte(file, Property.END)


class SubstreamsInfo:
    """ defines the substreams of a folder """

    __slots__ = ['digests', 'digestsdefined', 'unpacksizes', 'num_unpackstreams_folders']

    def __init__(self):
        self.digests = []  # type: List[int]
        self.digestsdefined = []  # type: List[bool]
        self.unpacksizes = None  # type: Optional[List[int]]
        self.num_unpackstreams_folders = []  # type: List[int]

    @classmethod
    def retrieve(cls, file: BinaryIO, numfolders: int, folders: List[Folder]):
        obj = cls()
        obj._read(file, numfolders, folders)
        return obj

    def _read(self, file: BinaryIO, numfolders: int, folders: List[Folder]):
        pid = file.read(1)
        if pid == Property.NUM_UNPACK_STREAM:
            self.num_unpackstreams_folders = [read_uint64(file) for _ in range(numfolders)]
            pid = file.read(1)
        else:
            self.num_unpackstreams_folders = [1] * numfolders
        if pid == Property.SIZE:
            self.unpacksizes = []
            for i in range(len(self.num_unpackstreams_folders)):
                totalsize = 0  # type: int
                for j in range(1, self.num_unpackstreams_folders[i]):
                    size = read_uint64(file)
                    self.unpacksizes.append(size)
                    totalsize += size
                self.unpacksizes.append(folders[i].get_unpack_size() - totalsize)
            pid = file.read(1)
        num_digests = 0
        num_digests_total = 0
        for i in range(numfolders):
            numsubstreams = self.num_unpackstreams_folders[i]
            if numsubstreams != 1 or not folders[i].digestdefined:
                num_digests += numsubstreams
            num_digests_total += numsubstreams
        if pid == Property.CRC:
            defined = read_boolean(file, num_digests, checkall=True)
            crcs = read_crcs(file, num_digests)
            didx = 0
            for i in range(numfolders):
                folder = folders[i]
                numsubstreams = self.num_unpackstreams_folders[i]
                if numsubstreams == 1 and folder.digestdefined and folder.crc is not None:
                    self.digestsdefined.append(True)
                    self.digests.append(folder.crc)
                else:
                    for j in range(numsubstreams):
                        self.digestsdefined.append(defined[didx])
                        self.digests.append(crcs[didx])
                        didx += 1
            pid = file.read(1)
        if pid != Property.END:
            raise Bad7zFile('end id expected but %r found' % pid)
        if not self.digestsdefined:
            self.digestsdefined = [False] * num_digests_total
            self.digests = [0] * num_digests_total

    def write(self, file: BinaryIO, numfolders: int):
        assert self.num_unpackstreams_folders is not None
        if len(self.num_unpackstreams_folders) == 0:
            # nothing to write
            return
        if self.unpacksizes is None:
            raise ValueError
        write_byte(file, Property.SUBSTREAMS_INFO)
        if not functools.reduce(lambda x, y: x and (y == 1), self.num_unpackstreams_folders, True):
            write_byte(file, Property.NUM_UNPACK_STREAM)
            for n in self.num_unpackstreams_folders:
                write_uint64(file, n)
        write_byte(file, Property.SIZE)
        idx = 0
        for i in range(numfolders):
            for j in range(1, self.num_unpackstreams_folders[i]):
                size = self.unpacksizes[idx]
                write_uint64(file, size)
                idx += 1
            idx += 1
        if functools.reduce(lambda x, y: x or y, self.digestsdefined, False):
            write_byte(file, Property.CRC)
            write_boolean(file, self.digestsdefined, all_defined=True)
            write_crcs(file, self.digests)
        write_byte(file, Property.END)


class StreamsInfo:
    """ information about compressed streams """

    __slots__ = ['packinfo', 'unpackinfo', 'substreamsinfo']

    def __init__(self):
        self.packinfo = None  # type: PackInfo
        self.unpackinfo = None  # type: UnpackInfo
        self.substreamsinfo = None  # type: Optional[SubstreamsInfo]

    @classmethod
    def retrieve(cls, file: BinaryIO):
        obj = cls()
        obj.read(file)
        return obj

    def read(self, file: BinaryIO) -> None:
        pid = file.read(1)
        if pid == Property.PACK_INFO:
            self.packinfo = PackInfo.retrieve(file)
            pid = file.read(1)
        if pid == Property.UNPACK_INFO:
            self.unpackinfo = UnpackInfo.retrieve(file)
            pid = file.read(1)
        if pid == Property.SUBSTREAMS_INFO:
            self.substreamsinfo = SubstreamsInfo.retrieve(file, self.unpackinfo.numfolders, self.unpackinfo.folders)
            pid = file.read(1)
        if pid != Property.END:
            raise Bad7zFile('end id expected but %s found' % repr(pid))

    def write(self, file: BinaryIO):
        write_byte(file, Property.MAIN_STREAMS_INFO)
        self._write(file)

    def _write(self, file: BinaryIO):
        if self.packinfo is not None:
            self.packinfo.write(file)
        if self.unpackinfo is not None:
            self.unpackinfo.write(file)
        if self.substreamsinfo is not None:
            self.substreamsinfo.write(file, self.unpackinfo.numfolders)
        write_byte(file, Property.END)


class HeaderStreamsInfo(StreamsInfo):

    def __init__(self):
        super().__init__()
        self.packinfo = PackInfo()
        self.unpackinfo = UnpackInfo()
        folder = Folder()
        folder.compressor = SevenZipCompressor()
        folder.coders = folder.compressor.coders
        folder.solid = False
        folder.digestdefined = False
        folder.bindpairs = []
        folder.totalin = 1
        folder.totalout = 1
        folder.digestdefined = [True]
        self.unpackinfo.numfolders = 1
        self.unpackinfo.folders = [folder]

    def write(self, file: BinaryIO):
        self._write(file)


class FilesInfo:
    """ holds file properties """

    __slots__ = ['files', 'emptyfiles', 'antifiles']

    def __init__(self):
        self.files = []  # type: List[Dict[str, Any]]
        self.emptyfiles = []  # type: List[bool]
        self.antifiles = None

    @classmethod
    def retrieve(cls, file: BinaryIO):
        obj = cls()
        obj._read(file)
        return obj

    def _read(self, fp: BinaryIO):
        numfiles = read_uint64(fp)
        self.files = [{'emptystream': False} for _ in range(numfiles)]
        numemptystreams = 0
        while True:
            prop = fp.read(1)
            if prop == Property.END:
                break
            size = read_uint64(fp)
            if prop == Property.DUMMY:
                # Added by newer versions of 7z to adjust padding.
                fp.seek(size, os.SEEK_CUR)
                continue
            buffer = io.BytesIO(fp.read(size))
            if prop == Property.EMPTY_STREAM:
                isempty = read_boolean(buffer, numfiles, checkall=False)
                list(map(lambda x, y: x.update({'emptystream': y}), self.files, isempty))  # type: ignore
                numemptystreams += isempty.count(True)
            elif prop == Property.EMPTY_FILE:
                self.emptyfiles = read_boolean(buffer, numemptystreams, checkall=False)
            elif prop == Property.ANTI:
                self.antifiles = read_boolean(buffer, numemptystreams, checkall=False)
            elif prop == Property.NAME:
                external = buffer.read(1)
                if external == b'\x00':
                    self._read_name(buffer)
                else:
                    dataindex = read_uint64(buffer)
                    current_pos = fp.tell()
                    fp.seek(dataindex, 0)
                    self._read_name(fp)
                    fp.seek(current_pos, 0)
            elif prop == Property.CREATION_TIME:
                self._read_times(buffer, 'creationtime')
            elif prop == Property.LAST_ACCESS_TIME:
                self._read_times(buffer, 'lastaccesstime')
            elif prop == Property.LAST_WRITE_TIME:
                self._read_times(buffer, 'lastwritetime')
            elif prop == Property.ATTRIBUTES:
                defined = read_boolean(buffer, numfiles, checkall=True)
                external = buffer.read(1)
                if external == b'\x00':
                    self._read_attributes(buffer, defined)
                else:
                    dataindex = read_uint64(buffer)
                    # try to read external data
                    current_pos = fp.tell()
                    fp.seek(dataindex, 0)
                    self._read_attributes(fp, defined)
                    fp.seek(current_pos, 0)
            elif prop == Property.START_POS:
                self._read_start_pos(buffer)
            else:
                raise Bad7zFile('invalid type %r' % prop)

    def _read_name(self, buffer: BinaryIO) -> None:
        for f in self.files:
            f['filename'] = read_utf16(buffer)

    def _read_attributes(self, buffer: BinaryIO, defined: List[bool]) -> None:
        for idx, f in enumerate(self.files):
            f['attributes'] = read_uint32(buffer)[0] if defined[idx] else None

    def _read_times(self, fp: BinaryIO, name: str) -> None:
        defined = read_boolean(fp, len(self.files), checkall=True)
        # NOTE: the "external" flag is currently ignored, should be 0x00
        external = fp.read(1)
        assert external == b'\x00'
        for i, f in enumerate(self.files):
            f[name] = ArchiveTimestamp(read_real_uint64(fp)[0]) if defined[i] else None

    def _read_start_pos(self, fp: BinaryIO) -> None:
        defined = read_boolean(fp, len(self.files), checkall=True)
        # NOTE: the "external" flag is currently ignored, should be 0x00
        external = fp.read(1)
        assert external == 0x00
        for i, f in enumerate(self.files):
            f['startpos'] = read_real_uint64(fp)[0] if defined[i] else None

    def _write_times(self, fp: BinaryIO, propid, name: str) -> None:
        write_byte(fp, propid)
        defined = []  # type: List[bool]
        num_defined = 0  # type: int
        for f in self.files:
            if name in f.keys():
                if f[name] is not None:
                    defined.append(True)
                    num_defined += 1
        size = num_defined * 8 + 2
        if not reduce(and_, defined):
            size += bits_to_bytes(num_defined)
        write_uint64(fp, size)
        write_boolean(fp, defined, all_defined=True)
        write_byte(fp, b'\x00')
        for i, file in enumerate(self.files):
            if defined[i]:
                write_real_uint64(fp, ArchiveTimestamp.from_datetime(file[name]))
            else:
                pass

    def _write_prop_bool_vector(self, fp: BinaryIO, propid, vector) -> None:
        write_byte(fp, propid)
        write_boolean(fp, vector, all_defined=True)

    @staticmethod
    def _are_there(vector) -> bool:
        if vector is not None:
            if functools.reduce(or_, vector):
                return True
        return False

    def _write_names(self, file: BinaryIO):
        name_defined = 0
        names = []
        name_size = 0
        for f in self.files:
            if f.get('filename', None) is not None:
                name_defined += 1
                names.append(f['filename'])
                name_size += len(f['filename'].encode('utf-16LE')) + 2  # len(str + NULL_WORD)
        if name_defined > 0:
            write_byte(file, Property.NAME)
            write_uint64(file, name_size + 1)
            write_byte(file, b'\x00')
            for n in names:
                write_utf16(file, n)

    def _write_attributes(self, file):
        defined = []  # type: List[bool]
        num_defined = 0
        for f in self.files:
            if 'attributes' in f.keys() and f['attributes'] is not None:
                defined.append(True)
                num_defined += 1
            else:
                defined.append(False)
        size = num_defined * 4 + 2
        if num_defined != len(defined):
            size += bits_to_bytes(num_defined)
        write_byte(file, Property.ATTRIBUTES)
        write_uint64(file, size)
        write_boolean(file, defined, all_defined=True)
        write_byte(file, b'\x00')
        for i, f in enumerate(self.files):
            if defined[i]:
                write_uint32(file, f['attributes'])

    def write(self, file: BinaryIO):
        assert self.files is not None
        write_byte(file, Property.FILES_INFO)
        numfiles = len(self.files)
        write_uint64(file, numfiles)
        emptystreams = []  # List[bool]
        for f in self.files:
            emptystreams.append(f['emptystream'])
        if self._are_there(emptystreams):
            write_byte(file, Property.EMPTY_STREAM)
            write_uint64(file, bits_to_bytes(numfiles))
            write_boolean(file, emptystreams, all_defined=False)
        else:
            if self._are_there(self.emptyfiles):
                self._write_prop_bool_vector(file, Property.EMPTY_FILE, self.emptyfiles)
            if self._are_there(self.antifiles):
                self._write_prop_bool_vector(file, Property.ANTI, self.antifiles)
        # Name
        self._write_names(file)
        # timestamps
        self._write_times(file, Property.CREATION_TIME, 'creationtime')
        self._write_times(file, Property.LAST_ACCESS_TIME, 'lastaccesstime')
        self._write_times(file, Property.LAST_WRITE_TIME, 'lastwritetime')
        # start_pos
        # FIXME: TBD
        # attribute
        self._write_attributes(file)
        write_byte(file, Property.END)


class Header:
    """ the archive header """

    __slot__ = ['solid', 'properties', 'additional_streams', 'main_streams', 'files_info',
                'size', '_start_pos']

    def __init__(self) -> None:
        self.solid = False
        self.properties = None
        self.additional_streams = None
        self.main_streams = None
        self.files_info = None
        self.size = 0  # fixme. Not implemented yet
        self._start_pos = 0

    @classmethod
    def retrieve(cls, fp: BinaryIO, buffer: BytesIO, start_pos: int):
        obj = cls()
        obj._read(fp, buffer, start_pos)
        return obj

    def _read(self, fp: BinaryIO, buffer: BytesIO, start_pos: int) -> None:
        self._start_pos = start_pos
        fp.seek(self._start_pos)
        self._decode_header(fp, buffer)

    def _decode_header(self, fp: BinaryIO, buffer: BytesIO) -> None:
        """
        Decode header data or encoded header data from buffer.
        When buffer consist of encoded buffer, it get stream data
        from it and call itself recursively
        """
        pid = buffer.read(1)
        if not pid:
            # empty archive
            return
        elif pid == Property.HEADER:
            self._extract_header_info(buffer)
            return
        elif pid != Property.ENCODED_HEADER:
            raise TypeError('Unknown field: %r' % id)
        # get from encoded header
        streams = HeaderStreamsInfo.retrieve(buffer)
        self._decode_header(fp, self._get_headerdata_from_streams(fp, streams))

    def _get_headerdata_from_streams(self, fp: BinaryIO, streams: StreamsInfo) -> BytesIO:
        """get header data from given streams.unpackinfo and packinfo.
        folder data are stored in raw data positioned in afterheader."""
        buffer = io.BytesIO()
        src_start = self._start_pos
        for folder in streams.unpackinfo.folders:
            if folder.is_encrypted():
                raise UnsupportedCompressionMethodError()

            uncompressed = folder.unpacksizes
            if not isinstance(uncompressed, (list, tuple)):
                uncompressed = [uncompressed] * len(folder.coders)
            compressed_size = streams.packinfo.packsizes[0]
            uncompressed_size = uncompressed[-1]

            src_start += streams.packinfo.packpos
            fp.seek(src_start, 0)
            decompressor = folder.get_decompressor(compressed_size)
            folder_data = decompressor.decompress(fp.read(compressed_size))[:uncompressed_size]
            src_start += uncompressed_size
            if folder.digestdefined:
                if folder.crc != calculate_crc32(folder_data):
                    raise Bad7zFile('invalid block data')
            buffer.write(folder_data)
        buffer.seek(0, 0)
        return buffer

    def _encode_header(self, file: BinaryIO, afterheader: int):
        startpos = file.tell()
        packpos = startpos - afterheader
        buf = io.BytesIO()
        _, raw_header_len, raw_crc = self.write(buf, 0, False)
        streams = HeaderStreamsInfo()
        streams.packinfo.packpos = packpos
        folder = streams.unpackinfo.folders[0]
        folder.crc = [raw_crc]
        folder.unpacksizes = [raw_header_len]
        compressed_len = 0
        buf.seek(0, 0)
        data = buf.read(io.DEFAULT_BUFFER_SIZE)
        while data:
            out = folder.compressor.compress(data)
            compressed_len += len(out)
            file.write(out)
            data = buf.read(io.DEFAULT_BUFFER_SIZE)
        out = folder.compressor.flush()
        compressed_len += len(out)
        file.write(out)
        #
        streams.packinfo.packsizes = [compressed_len]
        # actual header start position
        startpos = file.tell()
        write_byte(file, Property.ENCODED_HEADER)
        streams.write(file)
        write_byte(file, Property.END)
        return startpos

    def write(self, file: BinaryIO, afterheader: int, encoded: bool = True):
        startpos = file.tell()
        if encoded:
            startpos = self._encode_header(file, afterheader)
        else:
            write_byte(file, Property.HEADER)
            # Archive properties
            if self.main_streams is not None:
                self.main_streams.write(file)
            # Files Info
            if self.files_info is not None:
                self.files_info.write(file)
            if self.properties is not None:
                self.properties.write(file)
            # AdditionalStreams
            if self.additional_streams is not None:
                self.additional_streams.write(file)
            write_byte(file, Property.END)
        endpos = file.tell()
        header_len = endpos - startpos
        file.seek(startpos, io.SEEK_SET)
        crc = calculate_crc32(file.read(header_len))
        file.seek(endpos, io.SEEK_SET)
        return startpos, header_len, crc

    def _extract_header_info(self, fp: BinaryIO) -> None:
        pid = fp.read(1)
        if pid == Property.ARCHIVE_PROPERTIES:
            self.properties = ArchiveProperties.retrieve(fp)
            pid = fp.read(1)
        if pid == Property.ADDITIONAL_STREAMS_INFO:
            self.additional_streams = StreamsInfo.retrieve(fp)
            pid = fp.read(1)
        if pid == Property.MAIN_STREAMS_INFO:
            self.main_streams = StreamsInfo.retrieve(fp)
            pid = fp.read(1)
        if pid == Property.FILES_INFO:
            self.files_info = FilesInfo.retrieve(fp)
            pid = fp.read(1)
        if pid != Property.END:
            raise Bad7zFile('end id expected but %s found' % (repr(pid)))

    @staticmethod
    def build_header(folders):
        header = Header()
        header.files_info = FilesInfo()
        header.main_streams = StreamsInfo()
        header.main_streams.packinfo = PackInfo()
        header.main_streams.packinfo.numstreams = 0
        header.main_streams.packinfo.packpos = 0
        header.main_streams.unpackinfo = UnpackInfo()
        header.main_streams.unpackinfo.numfolders = len(folders)
        header.main_streams.unpackinfo.folders = folders
        header.main_streams.substreamsinfo = SubstreamsInfo()
        header.main_streams.substreamsinfo.num_unpackstreams_folders = [len(folders)]
        header.main_streams.substreamsinfo.unpacksizes = []
        return header


class SignatureHeader:
    """The SignatureHeader class hold information of a signature header of archive."""

    __slots__ = ['version', 'startheadercrc', 'nextheaderofs', 'nextheadersize', 'nextheadercrc']

    def __init__(self) -> None:
        self.version = (Configuration.P7ZIP_MAJOR_VERSION, Configuration.P7ZIP_MINOR_VERSION)  # type: Tuple[bytes, ...]
        self.startheadercrc = None  # type: Optional[int]
        self.nextheaderofs = None  # type: Optional[int]
        self.nextheadersize = None  # type: Optional[int]
        self.nextheadercrc = None  # type: Optional[int]

    @classmethod
    def retrieve(cls, file: BinaryIO):
        obj = cls()
        obj._read(file)
        return obj

    def _read(self, file: BinaryIO) -> None:
        file.seek(len(MAGIC_7Z), 0)
        self.version = read_bytes(file, 2)
        self.startheadercrc, _ = read_uint32(file)
        self.nextheaderofs, data = read_real_uint64(file)
        crc = calculate_crc32(data)
        self.nextheadersize, data = read_real_uint64(file)
        crc = calculate_crc32(data, crc)
        self.nextheadercrc, data = read_uint32(file)
        crc = calculate_crc32(data, crc)
        if crc != self.startheadercrc:
            raise Bad7zFile('invalid header data')

    def calccrc(self, length: int, header_crc: int):
        self.nextheadersize = length
        self.nextheadercrc = header_crc
        assert self.nextheaderofs is not None
        buf = io.BytesIO()
        write_real_uint64(buf, self.nextheaderofs)
        write_real_uint64(buf, self.nextheadersize)
        write_uint32(buf, self.nextheadercrc)
        startdata = buf.getvalue()
        self.startheadercrc = calculate_crc32(startdata)

    def write(self, file: BinaryIO):
        assert self.startheadercrc is not None
        assert self.nextheadercrc is not None
        assert self.nextheaderofs is not None
        assert self.nextheadersize is not None
        file.seek(0, 0)
        write_bytes(file, MAGIC_7Z)
        write_byte(file, self.version[0])
        write_byte(file, self.version[1])
        write_uint32(file, self.startheadercrc)
        write_real_uint64(file, self.nextheaderofs)
        write_real_uint64(file, self.nextheadersize)
        write_uint32(file, self.nextheadercrc)

    def _write_skelton(self, file: BinaryIO):
        file.seek(0, 0)
        write_bytes(file, MAGIC_7Z)
        write_byte(file, self.version[0])
        write_byte(file, self.version[1])
        write_uint32(file, 1)
        write_real_uint64(file, 2)
        write_real_uint64(file, 3)
        write_uint32(file, 4)<|MERGE_RESOLUTION|>--- conflicted
+++ resolved
@@ -381,16 +381,11 @@
             for pi in self.packed_indices:
                 write_uint64(file, pi)
 
-<<<<<<< HEAD
+    def is_simple(self, coder):
+        return coder['numinstreams'] == 1 and coder['numoutstreams'] == 1
+
     def get_decompressor(self, size: int, reset: bool = False) -> SevenZipDecompressor:
         if self.decompressor is not None and not reset:
-=======
-    def is_simple(self, coder):
-        return coder['numinstreams'] == 1 and coder['numoutstreams'] == 1
-
-    def get_decompressor(self, size: int) -> SevenZipDecompressor:
-        if self.decompressor is not None:
->>>>>>> b1fe7a4d
             return self.decompressor
         else:
             try:
