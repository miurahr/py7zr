--- conflicted
+++ resolved
@@ -249,13 +249,8 @@
                     if crcexist:
                         self.crcs.append(read_uint32(file)[0])
                 pid = file.read(1)
-<<<<<<< HEAD
         if pid != PROPERTY.END:
-            raise Bad7zFile('end id expected but %s found' % repr(pid))  # pragma: no-cover  # noqa
-=======
-        if pid != Property.END:
             raise Bad7zFile("end id expected but %s found" % repr(pid))  # pragma: no-cover  # noqa
->>>>>>> 65a5cb64
         self.packpositions = [sum(self.packsizes[:i]) for i in range(self.numstreams + 1)]  # type: List[int]
         return self
 
@@ -472,13 +467,8 @@
 
     def _read(self, file: BinaryIO):
         pid = file.read(1)
-<<<<<<< HEAD
         if pid != PROPERTY.FOLDER:
-            raise Bad7zFile('folder id expected but %s found' % repr(pid))  # pragma: no-cover
-=======
-        if pid != Property.FOLDER:
             raise Bad7zFile("folder id expected but %s found" % repr(pid))  # pragma: no-cover
->>>>>>> 65a5cb64
         self.numfolders = read_uint64(file)
         self.folders = []
         external = read_byte(file)
@@ -494,13 +484,8 @@
 
     def _retrieve_coders_info(self, file: BinaryIO):
         pid = file.read(1)
-<<<<<<< HEAD
         if pid != PROPERTY.CODERS_UNPACK_SIZE:
-            raise Bad7zFile('coders unpack size id expected but %s found' % repr(pid))  # pragma: no-cover
-=======
-        if pid != Property.CODERS_UNPACK_SIZE:
             raise Bad7zFile("coders unpack size id expected but %s found" % repr(pid))  # pragma: no-cover
->>>>>>> 65a5cb64
         for folder in self.folders:
             for c in folder.coders:
                 for _ in range(c["numoutstreams"]):
@@ -513,15 +498,10 @@
                 folder.digestdefined = defined[idx]
                 folder.crc = crcs[idx]
             pid = file.read(1)
-<<<<<<< HEAD
         if pid != PROPERTY.END:
-            raise Bad7zFile('end id expected but 0x{:02x} found at 0x{:08x}'.format(ord(pid), file.tell()))  # pragma: no-cover  # noqa
-=======
-        if pid != Property.END:
             raise Bad7zFile(
                 "end id expected but 0x{:02x} found at 0x{:08x}".format(ord(pid), file.tell())
             )  # pragma: no-cover  # noqa
->>>>>>> 65a5cb64
 
     def write(self, file: BinaryIO):
         assert self.numfolders == len(self.folders)
@@ -607,13 +587,8 @@
                         self.digests.append(crcs[didx])
                         didx += 1
             pid = file.read(1)
-<<<<<<< HEAD
         if pid != PROPERTY.END:
-            raise Bad7zFile('end id expected but %r found' % pid)  # pragma: no-cover
-=======
-        if pid != Property.END:
             raise Bad7zFile("end id expected but %r found" % pid)  # pragma: no-cover
->>>>>>> 65a5cb64
         if not self.digestsdefined:
             self.digestsdefined = [False] * num_digests_total
             self.digests = [0] * num_digests_total
@@ -671,13 +646,8 @@
         if pid == PROPERTY.SUBSTREAMS_INFO:
             self.substreamsinfo = SubstreamsInfo.retrieve(file, self.unpackinfo.numfolders, self.unpackinfo.folders)
             pid = file.read(1)
-<<<<<<< HEAD
         if pid != PROPERTY.END:
-            raise Bad7zFile('end id expected but %s found' % repr(pid))  # pragma: no-cover
-=======
-        if pid != Property.END:
             raise Bad7zFile("end id expected but %s found" % repr(pid))  # pragma: no-cover
->>>>>>> 65a5cb64
 
     def write(self, file: BinaryIO):
         write_byte(file, PROPERTY.MAIN_STREAMS_INFO)
@@ -750,23 +720,13 @@
                     fp.seek(dataindex, 0)
                     self._read_name(fp)
                     fp.seek(current_pos, 0)
-<<<<<<< HEAD
             elif prop == PROPERTY.CREATION_TIME:
-                self._read_times(buffer, 'creationtime')
+                self._read_times(buffer, "creationtime")
             elif prop == PROPERTY.LAST_ACCESS_TIME:
-                self._read_times(buffer, 'lastaccesstime')
+                self._read_times(buffer, "lastaccesstime")
             elif prop == PROPERTY.LAST_WRITE_TIME:
-                self._read_times(buffer, 'lastwritetime')
+                self._read_times(buffer, "lastwritetime")
             elif prop == PROPERTY.ATTRIBUTES:
-=======
-            elif prop == Property.CREATION_TIME:
-                self._read_times(buffer, "creationtime")
-            elif prop == Property.LAST_ACCESS_TIME:
-                self._read_times(buffer, "lastaccesstime")
-            elif prop == Property.LAST_WRITE_TIME:
-                self._read_times(buffer, "lastwritetime")
-            elif prop == Property.ATTRIBUTES:
->>>>>>> 65a5cb64
                 defined = read_boolean(buffer, numfiles, checkall=True)
                 external = buffer.read(1)
                 if external == b"\x00":
@@ -895,26 +855,15 @@
         if 2 >= padlen > 0:
             padlen += 4
         if padlen > 2:
-<<<<<<< HEAD
             write_byte(file, PROPERTY.DUMMY)
-            write_byte(file, (padlen - 2).to_bytes(1, 'little'))
-=======
-            write_byte(file, Property.DUMMY)
             write_byte(file, (padlen - 2).to_bytes(1, "little"))
->>>>>>> 65a5cb64
             write_bytes(file, bytes(padlen - 2))
         # Name
         self._write_names(file)
         # timestamps
-<<<<<<< HEAD
         # self._write_times(file, PROPERTY.CREATION_TIME, 'creationtime')
         # self._write_times(file, PROPERTY.LAST_ACCESS_TIME, 'lastaccesstime')
-        self._write_times(file, PROPERTY.LAST_WRITE_TIME, 'lastwritetime')
-=======
-        # self._write_times(file, Property.CREATION_TIME, 'creationtime')
-        # self._write_times(file, Property.LAST_ACCESS_TIME, 'lastaccesstime')
-        self._write_times(file, Property.LAST_WRITE_TIME, "lastwritetime")
->>>>>>> 65a5cb64
+        self._write_times(file, PROPERTY.LAST_WRITE_TIME, "lastwritetime")
         # start_pos
         # FIXME: TBD
         # attribute
@@ -971,13 +920,8 @@
         if pid == PROPERTY.HEADER:
             self._extract_header_info(buffer)
             return
-<<<<<<< HEAD
         if pid != PROPERTY.ENCODED_HEADER:
-            raise TypeError('Unknown field: %r' % pid)  # pragma: no-cover
-=======
-        if pid != Property.ENCODED_HEADER:
             raise TypeError("Unknown field: %r" % id)  # pragma: no-cover
->>>>>>> 65a5cb64
         # get from encoded header
         streams = HeaderStreamsInfo.retrieve(buffer)
         buffer2 = io.BytesIO()
@@ -1005,13 +949,8 @@
             buffer2.write(folder_data)
         buffer2.seek(0, 0)
         pid = buffer2.read(1)
-<<<<<<< HEAD
         if pid != PROPERTY.HEADER:
-            raise TypeError('Unknown field: %r' % pid)  # pragma: no-cover
-=======
-        if pid != Property.HEADER:
             raise TypeError("Unknown field: %r" % pid)  # pragma: no-cover
->>>>>>> 65a5cb64
         self._extract_header_info(buffer2)
 
     def _encode_header(self, file: BinaryIO, afterheader: int, filters):
@@ -1073,13 +1012,8 @@
         if pid == PROPERTY.FILES_INFO:
             self.files_info = FilesInfo.retrieve(fp)
             pid = fp.read(1)
-<<<<<<< HEAD
         if pid != PROPERTY.END:
-            raise Bad7zFile('end id expected but %r found' % pid)  # pragma: no-cover
-=======
-        if pid != Property.END:
             raise Bad7zFile("end id expected but %s found" % (repr(pid)))  # pragma: no-cover
->>>>>>> 65a5cb64
 
     @staticmethod
     def build_header(folders):
