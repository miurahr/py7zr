--- conflicted
+++ resolved
@@ -423,12 +423,8 @@
 
 
 class BufferedRW(io.BufferedIOBase):
-<<<<<<< HEAD
 
     def __init__(self, blocksize: Optional[int] = None):
-=======
-    def __init__(self):
->>>>>>> 65a5cb64
         self._buf = bytearray()
         if blocksize:
             self.block_size = blocksize
