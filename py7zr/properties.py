--- conflicted
+++ resolved
@@ -39,11 +39,7 @@
 
 def is_64bit() -> bool:
     """check if running platform is 64bit python."""
-<<<<<<< HEAD
-    return sys.maxsize > 2 << 32
-=======
     return sys.maxsize > 1 << 32
->>>>>>> 2f728084
 
 
 def is_pypy369later() -> bool:
