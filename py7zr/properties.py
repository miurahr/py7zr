#
# p7zr library
#
# Copyright (c) 2019 Hiroshi Miura <miurahr@linux.com>
# Copyright (c) 2004-2015 by Joachim Bauch, mail@joachim-bauch.de
# 7-Zip Copyright (C) 1999-2010 Igor Pavlov
# LZMA SDK Copyright (C) 1999-2010 Igor Pavlov
#
# This library is free software; you can redistribute it and/or
# modify it under the terms of the GNU Lesser General Public
# License as published by the Free Software Foundation; either
# version 2.1 of the License, or (at your option) any later version.
#
# This library is distributed in the hope that it will be useful,
# but WITHOUT ANY WARRANTY; without even the implied warranty of
# MERCHANTABILITY or FITNESS FOR A PARTICULAR PURPOSE.  See the GNU
# Lesser General Public License for more details.
#
# You should have received a copy of the GNU Lesser General Public
# License along with this library; if not, write to the Free Software
# Foundation, Inc., 59 Temple Place, Suite 330, Boston, MA  02111-1307  USA
#

import binascii
import lzma
from enum import Enum
from typing import Optional

MAGIC_7Z = binascii.unhexlify('377abcaf271c')
FINISH_7Z = binascii.unhexlify('377abcaf271d')
READ_BLOCKSIZE = 32248
QUEUELEN = READ_BLOCKSIZE * 2

# Esposed constants
FILTER_LZMA1 = lzma.FILTER_LZMA1
FILTER_LZMA2 = lzma.FILTER_LZMA2
FILTER_DELTA = lzma.FILTER_DELTA
FILTER_ARM = lzma.FILTER_ARM
FILTER_ARMTHUMB = lzma.FILTER_ARMTHUMB
FILTER_IA64 = lzma.FILTER_IA64
FILTER_POWERPC = lzma.FILTER_POWERPC
FILTER_SPARC = lzma.FILTER_SPARC
FILTER_X86 = lzma.FILTER_X86
CHECK_CRC32 = lzma.CHECK_CRC32
CHECK_CRC64 = lzma.CHECK_CRC64
CHECK_SHA256 = lzma.CHECK_SHA256
CHECK_NONE = lzma.CHECK_NONE
CHECK_ID_MAX = lzma.CHECK_ID_MAX
CHECK_UNKNOWN = lzma.CHECK_UNKNOWN
PRESET_DEFAULT = lzma.PRESET_DEFAULT
PRESET_EXTREME = lzma.PRESET_EXTREME
FILTER_CRYPTO_AES256_SHA256 = 0x06F10701
FILTER_CRYPTO_ZIP = 0x06F10101
FILTER_CRYPTO_RAR29 = 0x06F10303

FILTER_BZIP2 = 0x31
FILTER_ZIP = 0x32
FILTER_COPY = 0x33
FILTER_ZSTD = 0x35


class ByteEnum(bytes, Enum):
    pass


class Property(ByteEnum):
    """Hold 7zip property fixed values."""
    END = binascii.unhexlify('00')
    HEADER = binascii.unhexlify('01')
    ARCHIVE_PROPERTIES = binascii.unhexlify('02')
    ADDITIONAL_STREAMS_INFO = binascii.unhexlify('03')
    MAIN_STREAMS_INFO = binascii.unhexlify('04')
    FILES_INFO = binascii.unhexlify('05')
    PACK_INFO = binascii.unhexlify('06')
    UNPACK_INFO = binascii.unhexlify('07')
    SUBSTREAMS_INFO = binascii.unhexlify('08')
    SIZE = binascii.unhexlify('09')
    CRC = binascii.unhexlify('0a')
    FOLDER = binascii.unhexlify('0b')
    CODERS_UNPACK_SIZE = binascii.unhexlify('0c')
    NUM_UNPACK_STREAM = binascii.unhexlify('0d')
    EMPTY_STREAM = binascii.unhexlify('0e')
    EMPTY_FILE = binascii.unhexlify('0f')
    ANTI = binascii.unhexlify('10')
    NAME = binascii.unhexlify('11')
    CREATION_TIME = binascii.unhexlify('12')
    LAST_ACCESS_TIME = binascii.unhexlify('13')
    LAST_WRITE_TIME = binascii.unhexlify('14')
    ATTRIBUTES = binascii.unhexlify('15')
    COMMENT = binascii.unhexlify('16')
    ENCODED_HEADER = binascii.unhexlify('17')
    START_POS = binascii.unhexlify('18')
    DUMMY = binascii.unhexlify('19')


class CompressionMethod(ByteEnum):
    """Hold fixed values for method parameter."""
    COPY = binascii.unhexlify('00')
    DELTA = binascii.unhexlify('03')
    BCJ = binascii.unhexlify('04')
    PPC = binascii.unhexlify('05')
    IA64 = binascii.unhexlify('06')
    ARM = binascii.unhexlify('07')
    ARMT = binascii.unhexlify('08')
    SPARC = binascii.unhexlify('09')
    # SWAP = 02..
    SWAP2 = binascii.unhexlify('020302')
    SWAP4 = binascii.unhexlify('020304')
    # 7Z = 03..
    LZMA = binascii.unhexlify('030101')
    PPMD = binascii.unhexlify('030401')
    P7Z_BCJ = binascii.unhexlify('03030103')
    P7Z_BCJ2 = binascii.unhexlify('0303011B')
    BCJ_PPC = binascii.unhexlify('03030205')
    BCJ_IA64 = binascii.unhexlify('03030401')
    BCJ_ARM = binascii.unhexlify('03030501')
    BCJ_ARMT = binascii.unhexlify('03030701')
    BCJ_SPARC = binascii.unhexlify('03030805')
    LZMA2 = binascii.unhexlify('21')
    # MISC : 04..
    MISC_ZIP = binascii.unhexlify('0401')
    MISC_BZIP2 = binascii.unhexlify('040202')
    MISC_DEFLATE = binascii.unhexlify('040108')
    MISC_DEFLATE64 = binascii.unhexlify('040109')
    MISC_Z = binascii.unhexlify('0405')
    MISC_LZH = binascii.unhexlify('0406')
    NSIS_DEFLATE = binascii.unhexlify('040901')
    NSIS_BZIP2 = binascii.unhexlify('040902')
    #
    MISC_ZSTD = binascii.unhexlify('04f71101')
    MISC_BROTLI = binascii.unhexlify('04f71102')
    MISC_LZ4 = binascii.unhexlify('04f71104')
    MISC_LZS = binascii.unhexlify('04f71105')
    MISC_LIZARD = binascii.unhexlify('04f71106')
    # CRYPTO 06..
    CRYPT_ZIPCRYPT = binascii.unhexlify('06f10101')
    CRYPT_RAR29AES = binascii.unhexlify('06f10303')
    CRYPT_AES256_SHA256 = binascii.unhexlify('06f10701')


class SupportedMethods:
    """Hold list of methods which python3 can support."""
    formats = [{'name': "7z", 'magic': MAGIC_7Z}]
    codecs = [{'id': CompressionMethod.LZMA, 'name': "LZMA"},
              {'id': CompressionMethod.LZMA2, 'name': "LZMA2"},
              {'id': CompressionMethod.DELTA, 'name': "DELTA"},
              {'id': CompressionMethod.P7Z_BCJ, 'name': "BCJ"},
              {'id': CompressionMethod.BCJ_PPC, 'name': 'PPC'},
              {'id': CompressionMethod.BCJ_IA64, 'name': 'IA64'},
              {'id': CompressionMethod.BCJ_ARM, 'name': "ARM"},
              {'id': CompressionMethod.BCJ_ARMT, 'name': "ARMT"},
              {'id': CompressionMethod.BCJ_SPARC, 'name': 'SPARC'}
              ]


# this class is Borg/Singleton
class ArchivePassword:

    _shared_state = {
        '_password': None,
    }

    def __init__(self, password: Optional[str] = None):
        self.__dict__ = self._shared_state
        if password is not None:
            self._password = password

    def set(self, password):
        self._password = password

    def get(self):
        if self._password is not None:
            return self._password
        else:
            return ''

    def __str__(self):
        if self._password is not None:
            return self._password
        else:
            return ''


lzma_methods_map = {
    CompressionMethod.LZMA: lzma.FILTER_LZMA1,
    CompressionMethod.LZMA2: lzma.FILTER_LZMA2,
    CompressionMethod.DELTA: lzma.FILTER_DELTA,
    CompressionMethod.P7Z_BCJ: lzma.FILTER_X86,
    CompressionMethod.BCJ_ARM: lzma.FILTER_ARM,
    CompressionMethod.BCJ_ARMT: lzma.FILTER_ARMTHUMB,
    CompressionMethod.BCJ_IA64: lzma.FILTER_IA64,
    CompressionMethod.BCJ_PPC: lzma.FILTER_POWERPC,
    CompressionMethod.BCJ_SPARC: lzma.FILTER_SPARC,
}

lzma_methods_map_r = {
    lzma.FILTER_LZMA1: CompressionMethod.LZMA,
    lzma.FILTER_LZMA2: CompressionMethod.LZMA2,
    lzma.FILTER_DELTA: CompressionMethod.DELTA,
    lzma.FILTER_X86: CompressionMethod.P7Z_BCJ,
}

alt_methods_map = {
    CompressionMethod.MISC_BZIP2: FILTER_BZIP2,
    CompressionMethod.MISC_DEFLATE: FILTER_ZIP,
    CompressionMethod.COPY: FILTER_COPY,
    CompressionMethod.CRYPT_AES256_SHA256: FILTER_CRYPTO_AES256_SHA256,
    CompressionMethod.MISC_ZSTD: FILTER_ZSTD,
}
<<<<<<< HEAD

alt_methods_map_r = {
    FILTER_BZIP2: CompressionMethod.MISC_BZIP2,
    FILTER_ZIP: CompressionMethod.MISC_DEFLATE,
    FILTER_COPY: CompressionMethod.COPY,
    FILTER_CRYPTO_AES256_SHA256: CompressionMethod.CRYPT_AES256_SHA256,
    FILTER_ZSTD: CompressionMethod.MISC_ZSTD,
}

=======
# list of known method names with a display priority order
methods_namelist = ['LZMA2', 'LZMA', 'BZip2', 'ZIP', 'delta', 'COPY', 'ZStandard', 'BCJ', 'BCJ(ARM)', 'BCJ(ARMT)',
                    'BCJ(IA64)', 'BCJ(POWERPC)', 'BCJ(SPARC)', '7zAES']
# map of method code and its name.
>>>>>>> 17dcefab
methods_name_map = {
    CompressionMethod.LZMA2: 'LZMA2',
    CompressionMethod.LZMA: 'LZMA',
    CompressionMethod.MISC_BZIP2: 'BZip2',
    CompressionMethod.MISC_ZIP: 'ZIP',
    CompressionMethod.COPY: 'COPY',
    CompressionMethod.DELTA: 'delta',
    CompressionMethod.P7Z_BCJ: 'BCJ',
    CompressionMethod.BCJ_ARM: 'BCJ(ARM)',
    CompressionMethod.BCJ_ARMT: 'BCJ(ARMT)',
    CompressionMethod.BCJ_IA64: 'BCJ(IA64)',
    CompressionMethod.BCJ_PPC: 'BCJ(POWERPC)',
    CompressionMethod.BCJ_SPARC: 'BCJ(SPARC)',
    CompressionMethod.CRYPT_AES256_SHA256: '7zAES',
    CompressionMethod.MISC_ZSTD: 'ZStandard',
}<|MERGE_RESOLUTION|>--- conflicted
+++ resolved
@@ -207,7 +207,6 @@
     CompressionMethod.CRYPT_AES256_SHA256: FILTER_CRYPTO_AES256_SHA256,
     CompressionMethod.MISC_ZSTD: FILTER_ZSTD,
 }
-<<<<<<< HEAD
 
 alt_methods_map_r = {
     FILTER_BZIP2: CompressionMethod.MISC_BZIP2,
@@ -217,12 +216,10 @@
     FILTER_ZSTD: CompressionMethod.MISC_ZSTD,
 }
 
-=======
 # list of known method names with a display priority order
 methods_namelist = ['LZMA2', 'LZMA', 'BZip2', 'ZIP', 'delta', 'COPY', 'ZStandard', 'BCJ', 'BCJ(ARM)', 'BCJ(ARMT)',
                     'BCJ(IA64)', 'BCJ(POWERPC)', 'BCJ(SPARC)', '7zAES']
 # map of method code and its name.
->>>>>>> 17dcefab
 methods_name_map = {
     CompressionMethod.LZMA2: 'LZMA2',
     CompressionMethod.LZMA: 'LZMA',
