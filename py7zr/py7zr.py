--- conflicted
+++ resolved
@@ -340,12 +340,9 @@
             raise e
         self.encoded_header_mode = False
         self._dict = {}  # type: Dict[str, IO[Any]]
-<<<<<<< HEAD
         self.dereference = dereference
-=======
         self.reporterd = None  # type: Optional[threading.Thread]
         self.q = queue.Queue()  # type: queue.Queue[Any]
->>>>>>> 3b58e42b
 
     def __enter__(self):
         return self
