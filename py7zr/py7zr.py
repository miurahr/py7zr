--- conflicted
+++ resolved
@@ -43,11 +43,7 @@
 from multiprocessing import Process
 from shutil import ReadError
 from threading import Thread
-<<<<<<< HEAD
-from typing import IO, Any, BinaryIO, Optional, Tuple, Union
-=======
-from typing import IO, TYPE_CHECKING, Any, BinaryIO, Optional, Protocol, TypedDict, Union
->>>>>>> ccf0def1
+from typing import IO, TYPE_CHECKING, Any, BinaryIO, Optional, Protocol, Tuple, TypedDict, Union
 
 import multivolumefile
 
@@ -858,89 +854,6 @@
         del self.sig_header
 
     @staticmethod
-<<<<<<< HEAD
-    def _make_file_info(target: pathlib.Path, arcname: Optional[str] = None, dereference: bool = False) -> dict[str, Any]:
-        f: dict[str, Any] = {}
-        f["origin"] = target
-        if arcname is not None:
-            f["filename"] = pathlib.Path(arcname).as_posix()
-        else:
-            f["filename"] = target.as_posix()
-        if sys.platform == "win32":
-            fstat = target.lstat()
-            if target.is_symlink():
-                if dereference:
-                    fstat = target.stat()
-                    if stat.S_ISDIR(fstat.st_mode):
-                        f["emptystream"] = True
-                        f["attributes"] = fstat.st_file_attributes & FILE_ATTRIBUTE_WINDOWS_MASK  # noqa
-                    else:
-                        f["emptystream"] = False
-                        f["attributes"] = stat.FILE_ATTRIBUTE_ARCHIVE  # noqa
-                        f["uncompressed"] = fstat.st_size
-                else:
-                    f["emptystream"] = False
-                    f["attributes"] = fstat.st_file_attributes & FILE_ATTRIBUTE_WINDOWS_MASK  # noqa
-                    # TODO: handle junctions
-                    # f['attributes'] |= stat.FILE_ATTRIBUTE_REPARSE_POINT  # noqa
-            elif target.is_dir():
-                f["emptystream"] = True
-                f["attributes"] = fstat.st_file_attributes & FILE_ATTRIBUTE_WINDOWS_MASK  # noqa
-            elif target.is_file():
-                f["emptystream"] = False
-                f["attributes"] = stat.FILE_ATTRIBUTE_ARCHIVE  # noqa
-                f["uncompressed"] = fstat.st_size
-        elif (
-            sys.platform == "darwin"
-            or sys.platform.startswith("linux")
-            or sys.platform.startswith("freebsd")
-            or sys.platform.startswith("netbsd")
-            or sys.platform.startswith("sunos")
-            or sys.platform == "aix"
-        ):
-            fstat = target.lstat()
-            if target.is_symlink():
-                if dereference:
-                    fstat = target.stat()
-                    if stat.S_ISDIR(fstat.st_mode):
-                        f["emptystream"] = True
-                        f["attributes"] = getattr(stat, "FILE_ATTRIBUTE_DIRECTORY")
-                        f["attributes"] |= FILE_ATTRIBUTE_UNIX_EXTENSION | (stat.S_IFDIR << 16)
-                        f["attributes"] |= stat.S_IMODE(fstat.st_mode) << 16
-                    else:
-                        f["emptystream"] = False
-                        f["attributes"] = getattr(stat, "FILE_ATTRIBUTE_ARCHIVE")
-                        f["attributes"] |= FILE_ATTRIBUTE_UNIX_EXTENSION | (stat.S_IMODE(fstat.st_mode) << 16)
-                else:
-                    f["emptystream"] = False
-                    f["attributes"] = getattr(stat, "FILE_ATTRIBUTE_ARCHIVE") | getattr(stat, "FILE_ATTRIBUTE_REPARSE_POINT")
-                    f["attributes"] |= FILE_ATTRIBUTE_UNIX_EXTENSION | (stat.S_IFLNK << 16)
-                    f["attributes"] |= stat.S_IMODE(fstat.st_mode) << 16
-            elif target.is_dir():
-                f["emptystream"] = True
-                f["attributes"] = getattr(stat, "FILE_ATTRIBUTE_DIRECTORY")
-                f["attributes"] |= FILE_ATTRIBUTE_UNIX_EXTENSION | (stat.S_IFDIR << 16)
-                f["attributes"] |= stat.S_IMODE(fstat.st_mode) << 16
-            elif target.is_file():
-                f["emptystream"] = False
-                f["uncompressed"] = fstat.st_size
-                f["attributes"] = getattr(stat, "FILE_ATTRIBUTE_ARCHIVE")
-                f["attributes"] |= FILE_ATTRIBUTE_UNIX_EXTENSION | (stat.S_IMODE(fstat.st_mode) << 16)
-        else:
-            fstat = target.stat()
-            if target.is_dir():
-                f["emptystream"] = True
-                f["attributes"] = stat.FILE_ATTRIBUTE_DIRECTORY
-            elif target.is_file():
-                f["emptystream"] = False
-                f["uncompressed"] = fstat.st_size
-                f["attributes"] = stat.FILE_ATTRIBUTE_ARCHIVE
-
-        f["creationtime"] = ArchiveTimestamp.from_datetime(fstat.st_ctime)
-        f["lastwritetime"] = ArchiveTimestamp.from_datetime(fstat.st_mtime)
-        f["lastaccesstime"] = ArchiveTimestamp.from_datetime(fstat.st_atime)
-        return f
-=======
     def _make_file_info(  # noqa
         target: pathlib.Path, arcname: Optional[str] = None, dereference: bool = False
     ) -> FileInfoDict:
@@ -967,7 +880,6 @@
             f["emptystream"] = False
             f["uncompressed"] = fstat.st_size
             f["attributes"] = MemberType.FILE.attributes(fstat)
->>>>>>> ccf0def1
 
         return f
 
@@ -1149,13 +1061,10 @@
                 self.q.task_done()
 
     def writeall(
-<<<<<<< HEAD
-        self, path: Union[pathlib.Path, str], arcname: Optional[str] = None, dereference: Optional[bool] = None
-=======
         self,
         path: Union[pathlib.Path, str],
         arcname: Optional[str] = None,
->>>>>>> ccf0def1
+        dereference: Optional[bool] = None
     ) -> None:
         """Write files in target path into archive."""
         if isinstance(path, str):
@@ -1170,13 +1079,10 @@
             raise ValueError("specified path is not a directory or a file")
 
     def write(
-<<<<<<< HEAD
-        self, file: Union[pathlib.Path, str], arcname: Optional[str] = None, dereference: Optional[bool] = None
-=======
         self,
         file: Union[pathlib.Path, str],
         arcname: Optional[str] = None,
->>>>>>> ccf0def1
+        dereference: Optional[bool] = None,
     ) -> None:
         """Write single target file into archive."""
         if not isinstance(file, str) and not isinstance(file, pathlib.Path):
@@ -1655,11 +1561,7 @@
             self.header.main_streams.substreamsinfo.num_unpackstreams_folders[-1] += 1
         return foutsize, crc
 
-<<<<<<< HEAD
-    def write(self, fp: BinaryIO, f: ArchiveFile, assym: bool, folder: Folder) -> Tuple[int, int]:
-=======
-    def write(self, fp: IO[bytes], f, assym, folder):
->>>>>>> ccf0def1
+    def write(self, fp: IO[bytes], f: ArchiveFile, assym: bool, folder: Folder) -> Tuple[int, int]:
         compressor = folder.get_compressor()
         if assym:
             link_target: str = self._find_link_target(f.origin)
@@ -1672,11 +1574,7 @@
                 insize, foutsize, crc = compressor.compress(fd, fp)
         return self._after_write(insize, foutsize, crc)
 
-<<<<<<< HEAD
-    def writestr(self, fp: BinaryIO, f: ArchiveFile, folder: Folder) -> Tuple[int, int]:
-=======
-    def writestr(self, fp: IO[bytes], f, folder):
->>>>>>> ccf0def1
+    def writestr(self, fp: IO[bytes], f: ArchiveFile, folder: Folder) -> Tuple[int, int]:
         compressor = folder.get_compressor()
         fd: Optional[BinaryIO] = f.data()
         if fd is None:
@@ -1700,11 +1598,7 @@
         self.header.main_streams.packinfo.packsizes.append(compressor.packsize)
         folder.unpacksizes = compressor.unpacksizes
 
-<<<<<<< HEAD
-    def archive(self, fp: BinaryIO, files: ArchiveFileList, folder: Folder, dereference: bool) -> None:
-=======
-    def archive(self, fp: IO[bytes], files, folder, deref=False):
->>>>>>> ccf0def1
+    def archive(self, fp: IO[bytes], files: ArchiveFileList, folder: Folder, dereference: bool = False) -> None:
         """Run archive task for specified 7zip folder."""
         f = files[self.current_file_index]
         if f.has_strdata():
