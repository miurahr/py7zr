--- conflicted
+++ resolved
@@ -779,11 +779,7 @@
             self.header_encryption = False
 
     @staticmethod
-<<<<<<< HEAD
-    def _check_7zfile(fp: Union[IO[bytes], io.BufferedReader, io.IOBase]) -> bool:
-=======
     def _check_7zfile(fp: SupportsReadAndSeek) -> bool:
->>>>>>> 0e55e0dd
         try:
             magic_len = len(MAGIC_7Z)
             result = MAGIC_7Z == fp.read(magic_len)[:magic_len]
@@ -1219,11 +1215,7 @@
 # --------------------
 # exported functions
 # --------------------
-<<<<<<< HEAD
-def is_7zfile(file: Union[IO[bytes], str, pathlib.Path]) -> bool:
-=======
-def is_7zfile(file: Union[SupportsReadAndSeek, str, os.PathLike[str]]) -> bool:
->>>>>>> 0e55e0dd
+def is_7zfile(file: Union[SupportsReadAndSeek, IO[bytes], str, os.PathLike[str]]) -> bool:
     """Quickly see if a file is a 7Z file by checking the magic number.
     The file argument may be a filename or file-like object too.
     """
