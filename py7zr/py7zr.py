--- conflicted
+++ resolved
@@ -283,16 +283,6 @@
 class SevenZipFile(contextlib.AbstractContextManager):
     """The SevenZipFile Class provides an interface to 7z archives."""
 
-<<<<<<< HEAD
-    def __init__(self, file: Union[BinaryIO, str, pathlib.Path], mode: str = 'r',
-                 *, filters: Optional[List[Dict[str, int]]] = None, dereference=False,
-                 password: Optional[str] = None, header_encryption: bool = False,
-                 mp: bool = False) -> None:
-        if mode not in ('r', 'w', 'x', 'a'):
-            raise ValueError("ZipFile requires mode 'r', 'w', 'x', or 'a'")
-        self.password_protected = (password is not None)
-        self.mp = mp
-=======
     def __init__(
         self,
         file: Union[BinaryIO, str, pathlib.Path],
@@ -303,12 +293,14 @@
         password: Optional[str] = None,
         header_encryption: bool = False,
         blocksize: Optional[int] = None,
+        mp: bool = False
     ) -> None:
         if mode not in ("r", "w", "x", "a"):
             raise ValueError("ZipFile requires mode 'r', 'w', 'x', or 'a'")
-        self.password_protected = password is not None
+        self.password_protected = (password is not None)
         self.block_size = RuntimeConstant(blocksize=blocksize).READ_BLOCKSIZE
->>>>>>> 65a5cb64
+        self.mp = mp
+
         # Check if we were passed a file-like object or not
         if isinstance(file, str):
             self._filePassed: bool = False
@@ -352,13 +344,8 @@
             if mode == "r":
                 self._real_get_contents(password)
                 self.fp.seek(self.afterheader)  # seek into start of payload and prepare worker to extract
-<<<<<<< HEAD
                 self.worker = Worker(self.files, self.afterheader, self.header, self.mp)
-            elif mode in 'w':
-=======
-                self.worker = Worker(self.files, self.afterheader, self.header)
             elif mode in "w":
->>>>>>> 65a5cb64
                 self._prepare_write(filters, password)
             elif mode in "x":
                 raise NotImplementedError
@@ -1182,39 +1169,25 @@
                             skip_notarget=skip_notarget,
                         )
                 else:
-<<<<<<< HEAD
-                    filename = getattr(fp, 'name', None)
-                    self.extract_single(open(filename, 'rb'), empty_files, 0, 0, q)
-                    concurrent_tasks = []
-=======
                     filename = getattr(fp, "name", None)
                     self.extract_single(open(filename, "rb"), empty_files, 0, 0, q)
-                    extract_threads = []
->>>>>>> 65a5cb64
+                    concurrent_tasks = []
                     exc_q = queue.Queue()  # type: queue.Queue
                     for i in range(numfolders):
                         if skip_notarget:
                             if not any([self.target_filepath.get(f.id, None) for f in folders[i].files]):
                                 continue
-<<<<<<< HEAD
-                        p = self.concurrent(target=self.extract_single,
-                                            args=(filename, folders[i].files,
-                                                  self.src_start + positions[i], self.src_start + positions[i + 1],
-                                                  q, exc_q, skip_notarget))
-=======
-                        p = threading.Thread(
+                        p = self.concurrent(
                             target=self.extract_single,
-                            args=(
-                                filename,
-                                folders[i].files,
-                                self.src_start + positions[i],
-                                self.src_start + positions[i + 1],
-                                q,
-                                exc_q,
-                                skip_notarget,
+                            args=(filename,
+                                  folders[i].files,
+                                  self.src_start + positions[i],
+                                  self.src_start + positions[i + 1],
+                                  q,
+                                  exc_q,
+                                  skip_notarget
                             ),
                         )
->>>>>>> 65a5cb64
                         p.start()
                         concurrent_tasks.append(p)
                     for p in concurrent_tasks:
