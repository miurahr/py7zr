--- conflicted
+++ resolved
@@ -538,13 +538,9 @@
         targets: Optional[Collection[str]] = None,
         return_dict: bool = False,
         callback: Optional[ExtractCallback] = None,
-<<<<<<< HEAD
         enable_symlink: bool = False,
-    ) -> Optional[Dict[str, IO[Any]]]:
-=======
         recursive: Optional[bool] = False,
     ) -> Optional[dict[str, IO[Any]]]:
->>>>>>> ddd931c1
         if callback is None:
             pass
         elif isinstance(callback, ExtractCallback):
@@ -1050,21 +1046,16 @@
         self._dict = {}
         return self._extract(path=None, targets=targets, return_dict=True)
 
-<<<<<<< HEAD
-    def extract(self, path: Optional[Any] = None, targets: Optional[List[str]] = None, enable_symlink: bool = True) -> None:
-        self._extract(path, targets, return_dict=False, enable_symlink=enable_symlink)
-=======
     def extract(
-        self, path: Optional[Any] = None, targets: Optional[Collection[str]] = None, recursive: Optional[bool] = False
-    ) -> None:
+        self, path: Optional[Any] = None, targets: Optional[Collection[str]] = None, recursive: Optional[bool] = False,
+      enable_symlink: bool = True) -> None:
         if not self._is_none_or_collection(targets):
             raise TypeError("Wrong argument type given.")
         # For interoperability with ZipFile, we strip any trailing slashes
         # This also matches the behavior of TarFile
         if targets is not None:
             targets = [remove_trailing_slash(target) for target in targets]
-        self._extract(path, targets, return_dict=False, recursive=recursive)
->>>>>>> ddd931c1
+        self._extract(path, targets, return_dict=False, recursive=recursive, enable_symlink=enable_symlink)
 
     def reporter(self, callback: ExtractCallback):
         while True:
