#!/usr/bin/python -u
#
# p7zr library
#
# Copyright (c) 2019,2020 Hiroshi Miura <miurahr@linux.com>
# Copyright (c) 2004-2015 by Joachim Bauch, mail@joachim-bauch.de
# 7-Zip Copyright (C) 1999-2010 Igor Pavlov
# LZMA SDK Copyright (C) 1999-2010 Igor Pavlov
#
# This library is free software; you can redistribute it and/or
# modify it under the terms of the GNU Lesser General Public
# License as published by the Free Software Foundation; either
# version 2.1 of the License, or (at your option) any later version.
#
# This library is distributed in the hope that it will be useful,
# but WITHOUT ANY WARRANTY; without even the implied warranty of
# MERCHANTABILITY or FITNESS FOR A PARTICULAR PURPOSE.  See the GNU
# Lesser General Public License for more details.
#
# You should have received a copy of the GNU Lesser General Public
# License along with this library; if not, write to the Free Software
# Foundation, Inc., 59 Temple Place, Suite 330, Boston, MA  02111-1307  USA
#
#
"""Read 7zip format archives."""
import collections.abc
import datetime
import errno
import functools
import io
import operator
import os
import queue
import stat
import sys
import threading
from io import BytesIO
from typing import IO, Any, BinaryIO, Dict, List, Optional, Tuple, Union

from py7zr.archiveinfo import Folder, Header, SignatureHeader
from py7zr.callbacks import ExtractCallback
from py7zr.compressor import SevenZipCompressor, get_methods_names
from py7zr.exceptions import Bad7zFile, CrcError, DecompressionError, InternalError
from py7zr.helpers import ArchiveTimestamp, MemIO, NullIO, calculate_crc32, filetime_to_dt, readlink
<<<<<<< HEAD
from py7zr.properties import (FILTER_CRYPTO_AES256_SHA256, FILTER_LZMA2, MAGIC_7Z, PRESET_DEFAULT, READ_BLOCKSIZE,
                              ArchivePassword)
=======
from py7zr.properties import MAGIC_7Z, READ_BLOCKSIZE, ArchivePassword, methods_namelist
>>>>>>> 17dcefab

if sys.version_info < (3, 6):
    import contextlib2 as contextlib
    import pathlib2 as pathlib
else:
    import contextlib
    import pathlib

if sys.platform.startswith('win'):
    import _winapi

FILE_ATTRIBUTE_UNIX_EXTENSION = 0x8000
FILE_ATTRIBUTE_WINDOWS_MASK = 0x04fff


class ArchiveFile:
    """Represent each files metadata inside archive file.
    It holds file properties; filename, permissions, and type whether
    it is directory, link or normal file.

    Instances of the :class:`ArchiveFile` class are returned by iterating :attr:`files_list` of
    :class:`SevenZipFile` objects.
    Each object stores information about a single member of the 7z archive. Most of users use :meth:`extractall()`.

    The class also hold an archive parameter where file is exist in
    archive file folder(container)."""
    def __init__(self, id: int, file_info: Dict[str, Any]) -> None:
        self.id = id
        self._file_info = file_info

    def file_properties(self) -> Dict[str, Any]:
        """Return file properties as a hash object. Following keys are included: ‘readonly’, ‘is_directory’,
        ‘posix_mode’, ‘archivable’, ‘emptystream’, ‘filename’, ‘creationtime’, ‘lastaccesstime’,
        ‘lastwritetime’, ‘attributes’
        """
        properties = self._file_info
        if properties is not None:
            properties['readonly'] = self.readonly
            properties['posix_mode'] = self.posix_mode
            properties['archivable'] = self.archivable
            properties['is_directory'] = self.is_directory
        return properties

    def _get_property(self, key: str) -> Any:
        try:
            return self._file_info[key]
        except KeyError:
            return None

    @property
    def origin(self) -> pathlib.Path:
        return self._get_property('origin')

    @property
    def folder(self) -> Folder:
        return self._get_property('folder')

    @property
    def filename(self) -> str:
        """return filename of archive file."""
        return self._get_property('filename')

    @property
    def emptystream(self) -> bool:
        """True if file is empty(0-byte file), otherwise False"""
        return self._get_property('emptystream')

    @property
    def uncompressed(self) -> List[int]:
        return self._get_property('uncompressed')

    @property
    def compressed(self) -> Optional[int]:
        """Compressed size"""
        return self._get_property('compressed')

    @property
    def crc32(self) -> Optional[int]:
        """CRC of archived file(optional)"""
        return self._get_property('digest')

    def _test_attribute(self, target_bit: int) -> bool:
        attributes = self._get_property('attributes')
        if attributes is None:
            return False
        return attributes & target_bit == target_bit

    @property
    def archivable(self) -> bool:
        """File has a Windows `archive` flag."""
        return self._test_attribute(stat.FILE_ATTRIBUTE_ARCHIVE)  # type: ignore  # noqa

    @property
    def is_directory(self) -> bool:
        """True if file is a directory, otherwise False."""
        return self._test_attribute(stat.FILE_ATTRIBUTE_DIRECTORY)  # type: ignore  # noqa

    @property
    def readonly(self) -> bool:
        """True if file is readonly, otherwise False."""
        return self._test_attribute(stat.FILE_ATTRIBUTE_READONLY)  # type: ignore  # noqa

    def _get_unix_extension(self) -> Optional[int]:
        attributes = self._get_property('attributes')
        if self._test_attribute(FILE_ATTRIBUTE_UNIX_EXTENSION):
            return attributes >> 16
        return None

    @property
    def is_symlink(self) -> bool:
        """True if file is a symbolic link, otherwise False."""
        e = self._get_unix_extension()
        if e is not None:
            return stat.S_ISLNK(e)
        return self._test_attribute(stat.FILE_ATTRIBUTE_REPARSE_POINT)  # type: ignore  # noqa

    @property
    def is_junction(self) -> bool:
        """True if file is a junction/reparse point on windows, otherwise False."""
        return self._test_attribute(stat.FILE_ATTRIBUTE_REPARSE_POINT |  # type: ignore  # noqa
                                    stat.FILE_ATTRIBUTE_DIRECTORY)  # type: ignore  # noqa

    @property
    def is_socket(self) -> bool:
        """True if file is a socket, otherwise False."""
        e = self._get_unix_extension()
        if e is not None:
            return stat.S_ISSOCK(e)
        return False

    @property
    def lastwritetime(self) -> Optional[ArchiveTimestamp]:
        """Return last written timestamp of a file."""
        return self._get_property('lastwritetime')

    @property
    def posix_mode(self) -> Optional[int]:
        """
        posix mode when a member has a unix extension property, or None
        :return: Return file stat mode can be set by os.chmod()
        """
        e = self._get_unix_extension()
        if e is not None:
            return stat.S_IMODE(e)
        return None

    @property
    def st_fmt(self) -> Optional[int]:
        """
        :return: Return the portion of the file mode that describes the file type
        """
        e = self._get_unix_extension()
        if e is not None:
            return stat.S_IFMT(e)
        return None


class ArchiveFileList(collections.abc.Iterable):
    """Iteratable container of ArchiveFile."""

    def __init__(self, offset: int = 0):
        self.files_list = []  # type: List[dict]
        self.index = 0
        self.offset = offset

    def append(self, file_info: Dict[str, Any]) -> None:
        self.files_list.append(file_info)

    def __len__(self) -> int:
        return len(self.files_list)

    def __iter__(self) -> 'ArchiveFileListIterator':
        return ArchiveFileListIterator(self)

    def __getitem__(self, index):
        if index > len(self.files_list):
            raise IndexError
        if index < 0:
            raise IndexError
        res = ArchiveFile(index + self.offset, self.files_list[index])
        return res


class ArchiveFileListIterator(collections.abc.Iterator):

    def __init__(self, archive_file_list):
        self._archive_file_list = archive_file_list
        self._index = 0

    def __next__(self) -> ArchiveFile:
        if self._index == len(self._archive_file_list):
            raise StopIteration
        res = self._archive_file_list[self._index]
        self._index += 1
        return res


# ------------------
# Exported Classes
# ------------------
class ArchiveInfo:
    """Hold archive information"""

    def __init__(self, filename, size, header_size, method_names, solid, blocks, uncompressed):
        self.filename = filename
        self.size = size
        self.header_size = header_size
        self.method_names = method_names
        self.solid = solid
        self.blocks = blocks
        self.uncompressed = uncompressed


class FileInfo:
    """Hold archived file information."""

    def __init__(self, filename, compressed, uncompressed, archivable, is_directory, creationtime, crc32):
        self.filename = filename
        self.compressed = compressed
        self.uncompressed = uncompressed
        self.archivable = archivable
        self.is_directory = is_directory
        self.creationtime = creationtime
        self.crc32 = crc32


class SevenZipFile(contextlib.AbstractContextManager):
    """The SevenZipFile Class provides an interface to 7z archives."""

    def __init__(self, file: Union[BinaryIO, str, pathlib.Path], mode: str = 'r',
                 *, filters: Optional[List[Dict[str, int]]] = None,
                 dereference=False, password: Optional[str] = None) -> None:
        if mode not in ('r', 'w', 'x', 'a'):
            raise ValueError("ZipFile requires mode 'r', 'w', 'x', or 'a'")
        if password is not None:
            ArchivePassword(password)
            self.password_protected = True
        else:
            self.password_protected = False
        # Check if we were passed a file-like object or not
        if isinstance(file, str):
            self._filePassed = False  # type: bool
            self.filename = file  # type: str
            if mode == 'r':
                self.fp = open(file, 'rb')  # type: BinaryIO
            elif mode == 'w':
                self.fp = open(file, 'w+b')
            elif mode == 'x':
                self.fp = open(file, 'x+b')
            elif mode == 'a':
                self.fp = open(file, 'r+b')
            else:
                raise ValueError("File open error.")
            self.mode = mode
        elif isinstance(file, pathlib.Path):
            self._filePassed = False
            self.filename = str(file)
            if mode == 'r':
                self.fp = file.open(mode='rb')  # type: ignore  # noqa   # typeshed issue: 2911
            elif mode == 'w':
                self.fp = file.open(mode='w+b')  # type: ignore  # noqa
            elif mode == 'x':
                self.fp = file.open(mode='x+b')  # type: ignore  # noqa
            elif mode == 'a':
                self.fp = file.open(mode='r+b')  # type: ignore  # noqa
            else:
                raise ValueError("File open error.")
            self.mode = mode
        elif isinstance(file, io.IOBase):
            self._filePassed = True
            self.fp = file
            self.filename = getattr(file, 'name', None)
            self.mode = mode  # type: ignore  #noqa
        else:
            raise TypeError("invalid file: {}".format(type(file)))
        self._fileRefCnt = 1
        try:
            if mode == "r":
                self._real_get_contents(self.fp)
                self._reset_worker()
            elif mode in 'w':
                if password is not None and filters is None:
                    filters = [{'id': FILTER_LZMA2, 'preset': PRESET_DEFAULT},
                               {'id': FILTER_CRYPTO_AES256_SHA256}]
                elif filters is None:
                    filters = [{"id": FILTER_LZMA2, "preset": 7 | PRESET_DEFAULT}, ]
                else:
                    pass
                self.folder = Folder()
                self.folder.prepare_coderinfo(compressor=SevenZipCompressor(filters))
                self.files = ArchiveFileList()
                self.sig_header = SignatureHeader()
                self.sig_header._write_skelton(self.fp)
                self.afterheader = self.fp.tell()
                self.header = Header.build_header([self.folder])
                self._reset_worker()
            elif mode in 'x':
                raise NotImplementedError
            elif mode == 'a':
                raise NotImplementedError
            else:
                raise ValueError("Mode must be 'r', 'w', 'x', or 'a'")
        except Exception as e:
            self._fpclose()
            raise e
        self.encoded_header_mode = False
        self._dict = {}  # type: Dict[str, IO[Any]]
        self.dereference = dereference
        self.reporterd = None  # type: Optional[threading.Thread]
        self.q = queue.Queue()  # type: queue.Queue[Any]

    def __enter__(self):
        return self

    def __exit__(self, exc_type, exc_val, exc_tb):
        self.close()

    def _fpclose(self) -> None:
        assert self._fileRefCnt > 0
        self._fileRefCnt -= 1
        if not self._fileRefCnt and not self._filePassed:
            self.fp.close()

    def _real_get_contents(self, fp: BinaryIO) -> None:
        if not self._check_7zfile(fp):
            raise Bad7zFile('not a 7z file')
        self.sig_header = SignatureHeader.retrieve(self.fp)
        self.afterheader = self.fp.tell()
        buffer = self._read_header_data()
        header = Header.retrieve(self.fp, buffer, self.afterheader)
        if header is None:
            return
        self.header = header
        buffer.close()
        self.files = ArchiveFileList()
        if getattr(self.header, 'files_info', None) is not None:
            self._filelist_retrieve()

    def _read_header_data(self) -> BytesIO:
        self.fp.seek(self.sig_header.nextheaderofs, os.SEEK_CUR)
        buffer = io.BytesIO(self.fp.read(self.sig_header.nextheadersize))
        if self.sig_header.nextheadercrc != calculate_crc32(buffer.getvalue()):
            raise Bad7zFile('invalid header data')
        return buffer

    class ParseStatus:
        def __init__(self, src_pos=0):
            self.src_pos = src_pos
            self.folder = 0  # 7zip folder where target stored
            self.outstreams = 0  # output stream count
            self.input = 0  # unpack stream count in each folder
            self.stream = 0  # target input stream position

    def _gen_filename(self) -> str:
        # compressed file is stored without a name, generate one
        try:
            basefilename = self.filename
        except AttributeError:
            # 7z archive file doesn't have a name
            return 'contents'
        else:
            if basefilename is not None:
                fn, ext = os.path.splitext(os.path.basename(basefilename))
                return fn
            else:
                return 'contents'

    def _get_fileinfo_sizes(self, pstat, subinfo, packinfo, folder, packsizes, unpacksizes, file_in_solid, numinstreams):
        if pstat.input == 0:
            folder.solid = subinfo.num_unpackstreams_folders[pstat.folder] > 1
        maxsize = (folder.solid and packinfo.packsizes[pstat.stream]) or None
        uncompressed = unpacksizes[pstat.outstreams]
        if file_in_solid > 0:
            compressed = None
        elif pstat.stream < len(packsizes):  # file is compressed
            compressed = packsizes[pstat.stream]
        else:  # file is not compressed
            compressed = uncompressed
        packsize = packsizes[pstat.stream:pstat.stream + numinstreams]
        return maxsize, compressed, uncompressed, packsize, folder.solid

    def _get_unpack_filesizes(self):
        folders = self.header.main_streams.unpackinfo.folders
        subinfo = self.header.main_streams.substreamsinfo
        unpacksizes = subinfo.unpacksizes if subinfo.unpacksizes is not None else [x.unpacksizes[-1] for x in folders]
        return unpacksizes

    def _filelist_retrieve(self) -> None:
        # Initialize references for convenience
        if hasattr(self.header, 'main_streams') and self.header.main_streams is not None:
            folders = self.header.main_streams.unpackinfo.folders
            packinfo = self.header.main_streams.packinfo
            subinfo = self.header.main_streams.substreamsinfo
            packsizes = packinfo.packsizes
            unpacksizes = self._get_unpack_filesizes()
        else:
            subinfo = None
            folders = None
            packinfo = None
            packsizes = []
            unpacksizes = [0]

        pstat = self.ParseStatus()
        pstat.src_pos = self.afterheader
        file_in_solid = 0

        for file_id, file_info in enumerate(self.header.files_info.files):
            if not file_info['emptystream'] and folders is not None:
                folder = folders[pstat.folder]
                numinstreams = max([coder.get('numinstreams', 1) for coder in folder.coders])
                (maxsize, compressed, uncompressed,
                 packsize, solid) = self._get_fileinfo_sizes(pstat, subinfo, packinfo, folder, packsizes,
                                                             unpacksizes, file_in_solid, numinstreams)
                pstat.input += 1
                folder.solid = solid
                file_info['folder'] = folder
                file_info['maxsize'] = maxsize
                file_info['compressed'] = compressed
                file_info['uncompressed'] = uncompressed
                file_info['packsizes'] = packsize
                if subinfo.digestsdefined[pstat.outstreams]:
                    file_info['digest'] = subinfo.digests[pstat.outstreams]
                if folder is None:
                    pstat.src_pos += file_info['compressed']
                else:
                    if folder.solid:
                        file_in_solid += 1
                    pstat.outstreams += 1
                    if folder.files is None:
                        folder.files = ArchiveFileList(offset=file_id)
                    folder.files.append(file_info)
                    if pstat.input >= subinfo.num_unpackstreams_folders[pstat.folder]:
                        file_in_solid = 0
                        pstat.src_pos += sum(packinfo.packsizes[pstat.stream:pstat.stream + numinstreams])
                        pstat.folder += 1
                        pstat.stream += numinstreams
                        pstat.input = 0
            else:
                file_info['folder'] = None
                file_info['maxsize'] = 0
                file_info['compressed'] = 0
                file_info['uncompressed'] = 0
                file_info['packsizes'] = [0]

            if 'filename' not in file_info:
                file_info['filename'] = self._gen_filename()
            self.files.append(file_info)

    def _num_files(self) -> int:
        if getattr(self.header, 'files_info', None) is not None:
            return len(self.header.files_info.files)
        return 0

    def _set_file_property(self, outfilename: pathlib.Path, properties: Dict[str, Any]) -> None:
        # creation time
        creationtime = ArchiveTimestamp(properties['lastwritetime']).totimestamp()
        if creationtime is not None:
            os.utime(str(outfilename), times=(creationtime, creationtime))
        if os.name == 'posix':
            st_mode = properties['posix_mode']
            if st_mode is not None:
                outfilename.chmod(st_mode)
                return
        # fallback: only set readonly if specified
        if properties['readonly'] and not properties['is_directory']:
            ro_mask = 0o777 ^ (stat.S_IWRITE | stat.S_IWGRP | stat.S_IWOTH)
            outfilename.chmod(outfilename.stat().st_mode & ro_mask)

    def _reset_decompressor(self) -> None:
        if self.header.main_streams is not None and self.header.main_streams.unpackinfo.numfolders > 0:
            for i, folder in enumerate(self.header.main_streams.unpackinfo.folders):
                folder.decompressor = None

    def _reset_worker(self) -> None:
        """Seek to where archive data start in archive and recreate new worker."""
        self.fp.seek(self.afterheader)
        self.worker = Worker(self.files, self.afterheader, self.header)

    def set_encoded_header_mode(self, mode: bool) -> None:
        self.encoded_header_mode = mode

    @staticmethod
    def _check_7zfile(fp: Union[BinaryIO, io.BufferedReader]) -> bool:
        result = MAGIC_7Z == fp.read(len(MAGIC_7Z))[:len(MAGIC_7Z)]
        fp.seek(-len(MAGIC_7Z), 1)
        return result

    def _get_method_names(self) -> str:
        methods_names = []  # type: List[str]
        for folder in self.header.main_streams.unpackinfo.folders:
            methods_names += get_methods_names(folder.coders)
        return ', '.join(filter(lambda x: x in methods_names, methods_namelist))

    def _test_digest_raw(self, pos: int, size: int, crc: int) -> bool:
        self.fp.seek(pos)
        remaining_size = size
        digest = None
        while remaining_size > 0:
            block = min(READ_BLOCKSIZE, remaining_size)
            digest = calculate_crc32(self.fp.read(block), digest)
            remaining_size -= block
        return digest == crc

    def _write_archive(self):
        self.worker.archive(self.fp, self.folder, deref=self.dereference)
        # Write header and update signature header
        (header_pos, header_len, header_crc) = self.header.write(self.fp, self.afterheader,
                                                                 encoded=self.encoded_header_mode)
        self.sig_header.nextheaderofs = header_pos - self.afterheader
        self.sig_header.calccrc(header_len, header_crc)
        self.sig_header.write(self.fp)
        return

    def _is_solid(self):
        for f in self.header.main_streams.substreamsinfo.num_unpackstreams_folders:
            if f > 1:
                return True
        return False

    def _var_release(self):
        self._dict = None
        self.files = None
        self.folder = None
        self.header = None
        self.worker = None
        self.sig_header = None

    @staticmethod
    def _make_file_info(target: pathlib.Path, arcname: Optional[str] = None, dereference=False) -> Dict[str, Any]:
        f = {}  # type: Dict[str, Any]
        f['origin'] = target
        if arcname is not None:
            f['filename'] = pathlib.Path(arcname).as_posix()
        else:
            f['filename'] = target.as_posix()
        if os.name == 'nt':
            fstat = target.lstat()
            if target.is_symlink():
                if dereference:
                    fstat = target.stat()
                    if stat.S_ISDIR(fstat.st_mode):
                        f['emptystream'] = True
                        f['attributes'] = fstat.st_file_attributes & FILE_ATTRIBUTE_WINDOWS_MASK  # type: ignore  # noqa
                    else:
                        f['emptystream'] = False
                        f['attributes'] = stat.FILE_ATTRIBUTE_ARCHIVE  # type: ignore  # noqa
                        f['uncompressed'] = fstat.st_size
                else:
                    f['emptystream'] = False
                    f['attributes'] = fstat.st_file_attributes & FILE_ATTRIBUTE_WINDOWS_MASK  # type: ignore  # noqa
                    # f['attributes'] |= stat.FILE_ATTRIBUTE_REPARSE_POINT  # type: ignore  # noqa
            elif target.is_dir():
                f['emptystream'] = True
                f['attributes'] = fstat.st_file_attributes & FILE_ATTRIBUTE_WINDOWS_MASK  # type: ignore  # noqa
            elif target.is_file():
                f['emptystream'] = False
                f['attributes'] = stat.FILE_ATTRIBUTE_ARCHIVE  # type: ignore  # noqa
                f['uncompressed'] = fstat.st_size
        else:
            fstat = target.lstat()
            if target.is_symlink():
                if dereference:
                    fstat = target.stat()
                    if stat.S_ISDIR(fstat.st_mode):
                        f['emptystream'] = True
                        f['attributes'] = stat.FILE_ATTRIBUTE_DIRECTORY  # type: ignore  # noqa
                        f['attributes'] |= FILE_ATTRIBUTE_UNIX_EXTENSION | (stat.S_IFDIR << 16)
                        f['attributes'] |= (stat.S_IMODE(fstat.st_mode) << 16)
                    else:
                        f['emptystream'] = False
                        f['attributes'] = stat.FILE_ATTRIBUTE_ARCHIVE  # type: ignore  # noqa
                        f['attributes'] |= FILE_ATTRIBUTE_UNIX_EXTENSION | (stat.S_IMODE(fstat.st_mode) << 16)
                else:
                    f['emptystream'] = False
                    f['attributes'] = stat.FILE_ATTRIBUTE_ARCHIVE | stat.FILE_ATTRIBUTE_REPARSE_POINT # type: ignore  # noqa
                    f['attributes'] |= FILE_ATTRIBUTE_UNIX_EXTENSION | (stat.S_IFLNK << 16)
                    f['attributes'] |= (stat.S_IMODE(fstat.st_mode) << 16)
            elif target.is_dir():
                f['emptystream'] = True
                f['attributes'] = stat.FILE_ATTRIBUTE_DIRECTORY  # type: ignore  # noqa
                f['attributes'] |= FILE_ATTRIBUTE_UNIX_EXTENSION | (stat.S_IFDIR << 16)
                f['attributes'] |= (stat.S_IMODE(fstat.st_mode) << 16)
            elif target.is_file():
                f['emptystream'] = False
                f['uncompressed'] = fstat.st_size
                f['attributes'] = stat.FILE_ATTRIBUTE_ARCHIVE  # type: ignore  # noqa
                f['attributes'] |= FILE_ATTRIBUTE_UNIX_EXTENSION | (stat.S_IMODE(fstat.st_mode) << 16)

        f['creationtime'] = fstat.st_ctime
        f['lastwritetime'] = fstat.st_mtime
        f['lastaccesstime'] = fstat.st_atime
        return f

    # --------------------------------------------------------------------------
    # The public methods which SevenZipFile provides:
    def getnames(self) -> List[str]:
        """Return the members of the archive as a list of their names. It has
           the same order as the list returned by getmembers().
        """
        return list(map(lambda x: x.filename, self.files))

    def archiveinfo(self) -> ArchiveInfo:
        fstat = os.stat(self.filename)
        total_uncompressed = functools.reduce(lambda x, y: x + y, [f.uncompressed for f in self.files])
        return ArchiveInfo(self.filename, fstat.st_size, self.header.size, self._get_method_names(),
                           self._is_solid(), len(self.header.main_streams.unpackinfo.folders),
                           total_uncompressed)

    def list(self) -> List[FileInfo]:
        """Returns contents information """
        alist = []  # type: List[FileInfo]
        creationtime = None  # type: Optional[datetime.datetime]
        for f in self.files:
            if f.lastwritetime is not None:
                creationtime = filetime_to_dt(f.lastwritetime)
            alist.append(FileInfo(f.filename, f.compressed, f.uncompressed, f.archivable, f.is_directory,
                                  creationtime, f.crc32))
        return alist

    def readall(self) -> Optional[Dict[str, IO[Any]]]:
        return self._extract(path=None, return_dict=True)

    def extractall(self, path: Optional[Any] = None, callback: Optional[ExtractCallback] = None) -> None:
        """Extract all members from the archive to the current working
           directory and set owner, modification time and permissions on
           directories afterwards. `path' specifies a different directory
           to extract to.
        """
        self._extract(path=path, return_dict=False, callback=callback)

    def read(self, targets: Optional[List[str]] = None) -> Optional[Dict[str, IO[Any]]]:
        return self._extract(path=None, targets=targets, return_dict=True)

    def extract(self, path: Optional[Any] = None, targets: Optional[List[str]] = None) -> None:
        self._extract(path, targets, return_dict=False)

    def _extract(self, path: Optional[Any] = None, targets: Optional[List[str]] = None,
                 return_dict: bool = False, callback: Optional[ExtractCallback] = None) -> Optional[Dict[str, IO[Any]]]:
        if callback is not None and not isinstance(callback, ExtractCallback):
            raise ValueError('Callback specified is not a subclass of py7zr.callbacks.ExtractCallback class')
        elif callback is not None:
            self.reporterd = threading.Thread(target=self.reporter, args=(callback,), daemon=True)
            self.reporterd.start()
        target_junction = []  # type: List[pathlib.Path]
        target_sym = []  # type: List[pathlib.Path]
        target_files = []  # type: List[Tuple[pathlib.Path, Dict[str, Any]]]
        target_dirs = []  # type: List[pathlib.Path]
        if path is not None:
            if isinstance(path, str):
                path = pathlib.Path(path)
            try:
                if not path.exists():
                    path.mkdir(parents=True)
                else:
                    pass
            except OSError as e:
                if e.errno == errno.EEXIST and path.is_dir():
                    pass
                else:
                    raise e
        fnames = []  # type: List[str]  # check duplicated filename in one archive?
        self.q.put(('pre', None, None))
        for f in self.files:
            # TODO: sanity check
            # check whether f.filename with invalid characters: '../'
            if f.filename.startswith('../'):
                raise Bad7zFile
            # When archive has a multiple files which have same name
            # To guarantee order of archive, multi-thread decompression becomes off.
            # Currently always overwrite by latter archives.
            # TODO: provide option to select overwrite or skip.
            if f.filename not in fnames:
                outname = f.filename
            else:
                i = 0
                while True:
                    outname = f.filename + '_%d' % i
                    if outname not in fnames:
                        break
            fnames.append(outname)
            if path is not None:
                outfilename = path.joinpath(outname)
            else:
                outfilename = pathlib.Path(outname)
            if os.name == 'nt':
                if outfilename.is_absolute():
                    # hack for microsoft windows path length limit < 255
                    outfilename = pathlib.WindowsPath('\\\\?\\' + str(outfilename))
            if targets is not None and f.filename not in targets:
                self.worker.register_filelike(f.id, None)
                continue
            if f.is_directory:
                if not outfilename.exists():
                    target_dirs.append(outfilename)
                    target_files.append((outfilename, f.file_properties()))
                else:
                    pass
            elif f.is_socket:
                pass
            elif return_dict:
                fname = outfilename.as_posix()
                _buf = io.BytesIO()
                self._dict[fname] = _buf
                self.worker.register_filelike(f.id, MemIO(_buf))
            elif f.is_symlink:
                target_sym.append(outfilename)
                try:
                    if outfilename.exists():
                        outfilename.unlink()
                except OSError as ose:
                    if ose.errno not in [errno.ENOENT]:
                        raise
                self.worker.register_filelike(f.id, outfilename)
            elif f.is_junction:
                target_junction.append(outfilename)
                self.worker.register_filelike(f.id, outfilename)
            else:
                self.worker.register_filelike(f.id, outfilename)
                target_files.append((outfilename, f.file_properties()))
        for target_dir in sorted(target_dirs):
            try:
                target_dir.mkdir()
            except FileExistsError:
                if target_dir.is_dir():
                    pass
                elif target_dir.is_file():
                    raise DecompressionError("Directory {} is existed as a normal file.".format(str(target_dir)))
                else:
                    raise DecompressionError("Directory {} making fails on unknown condition.".format(str(target_dir)))

        try:
            if callback is not None:
                self.worker.extract(self.fp, parallel=(not self.password_protected and not self._filePassed), q=self.q)
            else:
                self.worker.extract(self.fp, parallel=(not self.password_protected and not self._filePassed))
        except CrcError as ce:
            raise Bad7zFile("CRC32 error on archived file {}.".format(str(ce)))

        self.q.put(('post', None, None))
        if return_dict:
            return self._dict
        else:
            # create symbolic links on target path as a working directory.
            # if path is None, work on current working directory.
            for t in target_sym:
                sym_dst = t.resolve()
                with sym_dst.open('rb') as b:
                    sym_src = b.read().decode(encoding='utf-8')  # symlink target name stored in utf-8
                sym_dst.unlink()  # unlink after close().
                sym_dst.symlink_to(pathlib.Path(sym_src))
            # create junction point only on windows platform
            if sys.platform.startswith('win'):
                for t in target_junction:
                    junction_dst = t.resolve()
                    with junction_dst.open('rb') as b:
                        junction_target = pathlib.Path(b.read().decode(encoding='utf-8'))
                        junction_dst.unlink()
                        _winapi.CreateJunction(junction_target, str(junction_dst))  # type: ignore  # noqa
            # set file properties
            for o, p in target_files:
                self._set_file_property(o, p)
            return None

    def reporter(self, callback: ExtractCallback):
        while True:
            try:
                item: Optional[Tuple[str, str, str]] = self.q.get(timeout=1)
            except queue.Empty:
                pass
            else:
                if item is None:
                    break
                elif item[0] == 's':
                    callback.report_start(item[1], item[2])
                elif item[0] == 'e':
                    callback.report_end(item[1], item[2])
                elif item[0] == 'pre':
                    callback.report_start_preparation()
                elif item[0] == 'post':
                    callback.report_postprocess()
                elif item[0] == 'w':
                    callback.report_warning(item[1])
                else:
                    pass
                self.q.task_done()

    def writeall(self, path: Union[pathlib.Path, str], arcname: Optional[str] = None):
        """Write files in target path into archive."""
        if isinstance(path, str):
            path = pathlib.Path(path)
        if not path.exists():
            raise ValueError("specified path does not exist.")
        if path.is_dir() or path.is_file():
            self._writeall(path, arcname)
        else:
            raise ValueError("specified path is not a directory or a file")

    def _writeall(self, path, arcname):
        try:
            if path.is_symlink() and not self.dereference:
                self.write(path, arcname)
            elif path.is_file():
                self.write(path, arcname)
            elif path.is_dir():
                if not path.samefile('.'):
                    self.write(path, arcname)
                for nm in sorted(os.listdir(str(path))):
                    arc = os.path.join(arcname, nm) if arcname is not None else None
                    self._writeall(path.joinpath(nm), arc)
            else:
                return  # pathlib ignores ELOOP and return False for is_*().
        except OSError as ose:
            if self.dereference and ose.errno in [errno.ELOOP]:
                return  # ignore ELOOP here, this resulted to stop looped symlink reference.
            elif self.dereference and sys.platform == 'win32' and ose.errno in [errno.ENOENT]:
                return  # ignore ENOENT which is happened when a case of ELOOP on windows.
            else:
                raise

    def write(self, file: Union[pathlib.Path, str], arcname: Optional[str] = None):
        """Write single target file into archive(Not implemented yet)."""
        if isinstance(file, str):
            path = pathlib.Path(file)
        elif isinstance(file, pathlib.Path):
            path = file
        else:
            raise ValueError("Unsupported file type.")
        file_info = self._make_file_info(path, arcname, self.dereference)
        self.files.append(file_info)

    def close(self):
        """Flush all the data into archive and close it.
        When close py7zr start reading target and writing actual archive file.
        """
        if 'w' in self.mode:
            self._write_archive()
        if 'r' in self.mode:
            if self.reporterd is not None:
                self.q.put_nowait(None)
                self.reporterd.join(1)
                if self.reporterd.is_alive():
                    raise InternalError("Progress report thread terminate error.")
                self.reporterd = None
        self._fpclose()
        self._var_release()

    def reset(self) -> None:
        """When read mode, it reset file pointer, decompress worker and decompressor"""
        if self.mode == 'r':
            self._reset_worker()
            self._reset_decompressor()

    def test(self) -> Optional[bool]:
        self._reset_worker()
        crcs = self.header.main_streams.packinfo.crcs  # type: Optional[List[int]]
        if crcs is None or len(crcs) == 0:
            return None
        # check packed stream's crc
        assert len(crcs) == len(self.header.main_streams.packinfo.packpositions)
        for i, p in enumerate(self.header.main_streams.packinfo.packpositions):
            if not self._test_digest_raw(p, self.header.main_streams.packinfo.packsizes[i], crcs[i]):
                return False
        return True

    def testzip(self) -> Optional[str]:
        self._reset_worker()
        for f in self.files:
            self.worker.register_filelike(f.id, None)
        try:
            self.worker.extract(self.fp, parallel=(not self.password_protected))  # TODO: print progress
        except CrcError as crce:
            return str(crce)
        else:
            return None


# --------------------
# exported functions
# --------------------
def is_7zfile(file: Union[BinaryIO, str, pathlib.Path]) -> bool:
    """Quickly see if a file is a 7Z file by checking the magic number.
    The file argument may be a filename or file-like object too.
    """
    result = False
    try:
        if isinstance(file, io.IOBase) and hasattr(file, "read"):
            result = SevenZipFile._check_7zfile(file)  # type: ignore  # noqa
        elif isinstance(file, str):
            with open(file, 'rb') as fp:
                result = SevenZipFile._check_7zfile(fp)
        elif isinstance(file, pathlib.Path) or isinstance(file, pathlib.PosixPath) or \
                isinstance(file, pathlib.WindowsPath):
            with file.open(mode='rb') as fp:  # type: ignore  # noqa
                result = SevenZipFile._check_7zfile(fp)
        else:
            raise TypeError('invalid type: file should be str, pathlib.Path or BinaryIO, but {}'.format(type(file)))
    except OSError:
        pass
    return result


def unpack_7zarchive(archive, path, extra=None):
    """Function for registering with shutil.register_unpack_format()"""
    arc = SevenZipFile(archive)
    arc.extractall(path)
    arc.close()


def pack_7zarchive(base_name, base_dir, owner=None, group=None, dry_run=None, logger=None):
    """Function for registering with shutil.register_archive_format()"""
    target_name = '{}.7z'.format(base_name)
    archive = SevenZipFile(target_name, mode='w')
    archive.writeall(path=base_dir)
    archive.close()


class Worker:
    """Extract worker class to invoke handler"""

    def __init__(self, files, src_start: int, header) -> None:
        self.target_filepath = {}  # type: Dict[int, Union[MemIO, pathlib.Path, None]]
        self.files = files
        self.src_start = src_start
        self.header = header

    def extract(self, fp: BinaryIO, parallel: bool, q=None) -> None:
        """Extract worker method to handle 7zip folder and decompress each files."""
        if hasattr(self.header, 'main_streams') and self.header.main_streams is not None:
            src_end = self.src_start + self.header.main_streams.packinfo.packpositions[-1]
            numfolders = self.header.main_streams.unpackinfo.numfolders
            if numfolders == 1:
                self.extract_single(fp, self.files, self.src_start, src_end, q)
            else:
                folders = self.header.main_streams.unpackinfo.folders
                positions = self.header.main_streams.packinfo.packpositions
                empty_files = [f for f in self.files if f.emptystream]
                if not parallel:
                    self.extract_single(fp, empty_files, 0, 0, q)
                    for i in range(numfolders):
                        self.extract_single(fp, folders[i].files, self.src_start + positions[i],
                                            self.src_start + positions[i + 1], q)
                else:
                    filename = getattr(fp, 'name', None)
                    self.extract_single(open(filename, 'rb'), empty_files, 0, 0, q)
                    extract_threads = []
                    for i in range(numfolders):
                        p = threading.Thread(target=self.extract_single,
                                             args=(filename, folders[i].files,
                                                   self.src_start + positions[i], self.src_start + positions[i + 1], q))
                        p.start()
                        extract_threads.append((p))
                    for p in extract_threads:
                        p.join()
        else:
            empty_files = [f for f in self.files if f.emptystream]
            self.extract_single(fp, empty_files, 0, 0, q)

    def extract_single(self, fp: Union[BinaryIO, str], files, src_start: int, src_end: int,
                       q: Optional[queue.Queue]) -> None:
        """Single thread extractor that takes file lists in single 7zip folder."""
        if files is None:
            return
        if isinstance(fp, str):
            fp = open(fp, 'rb')
        fp.seek(src_start)
        for f in files:
            if q is not None:
                q.put(('s', str(f.filename), str(f.compressed) if f.compressed is not None else '0'))
            fileish = self.target_filepath.get(f.id, None)
            if fileish is not None:
                fileish.parent.mkdir(parents=True, exist_ok=True)
                with fileish.open(mode='wb') as ofp:
                    if not f.emptystream:
                        # extract to file
                        crc32 = self.decompress(fp, f.folder, ofp, f.uncompressed, f.compressed, src_end)
                        ofp.seek(0)
                        if f.crc32 is not None and crc32 != f.crc32:
                            raise CrcError("{}".format(f.filename))
                    else:
                        pass  # just create empty file
            elif not f.emptystream:
                # read and bin off a data but check crc
                with NullIO() as ofp:
                    crc32 = self.decompress(fp, f.folder, ofp, f.uncompressed, f.compressed, src_end)
                if f.crc32 is not None and crc32 != f.crc32:
                    raise CrcError("{}".format(f.filename))
            if q is not None:
                q.put(('e', str(f.filename), str(f.uncompressed)))

    def decompress(self, fp: BinaryIO, folder, fq: IO[Any],
                   size: int, compressed_size: Optional[int], src_end: int) -> int:
        """decompressor wrapper called from extract method.

           :parameter fp: archive source file pointer
           :parameter folder: Folder object that have decompressor object.
           :parameter fq: output file pathlib.Path
           :parameter size: uncompressed size of target file.
           :parameter compressed_size: compressed size of target file.
           :parameter src_end: end position of the folder
           :returns None
        """
        assert folder is not None
        out_remaining = size
        crc32 = 0
        decompressor = folder.get_decompressor(compressed_size)
        while out_remaining > 0:
            max_length = min(out_remaining, io.DEFAULT_BUFFER_SIZE)
            rest_size = src_end - fp.tell()
            read_size = min(READ_BLOCKSIZE, rest_size)
            if read_size == 0:
                tmp = decompressor.decompress(b'', max_length)
                if len(tmp) == 0:
                    raise Exception("decompression get wrong: no output data.")
            else:
                inp = fp.read(read_size)
                tmp = decompressor.decompress(inp, max_length)
            if len(tmp) > 0 and out_remaining >= len(tmp):
                out_remaining -= len(tmp)
                fq.write(tmp)
                crc32 = calculate_crc32(tmp, crc32)
            if out_remaining <= 0:
                break
        if fp.tell() >= src_end:
            if decompressor.crc is not None and not decompressor.check_crc():
                print('\nCRC error! expected: {}, real: {}'.format(decompressor.crc, decompressor.digest))
        return crc32

    def _find_link_target(self, target):
        """Find the target member of a symlink or hardlink member in the archive.
        """
        targetname = target.as_posix()  # type: str
        linkname = readlink(targetname)
        # Check windows full path symlinks
        if linkname.startswith("\\\\?\\"):
            linkname = linkname[4:]
        # normalize as posix style
        linkname = pathlib.Path(linkname).as_posix()  # type: str
        member = None
        for j in range(len(self.files)):
            if linkname == self.files[j].origin.as_posix():
                # FIXME: when API user specify arcname, it will break
                member = os.path.relpath(linkname, os.path.dirname(targetname))
                break
        if member is None:
            member = linkname
        return member

    def archive(self, fp: BinaryIO, folder, deref=False):
        """Run archive task for specified 7zip folder."""
        compressor = folder.get_compressor()
        outsize = 0
        self.header.main_streams.packinfo.numstreams = 1
        num_unpack_streams = 0
        self.header.main_streams.substreamsinfo.digests = []
        self.header.main_streams.substreamsinfo.digestsdefined = []
        last_file_index = 0
        foutsize = 0
        for i, f in enumerate(self.files):
            file_info = f.file_properties()
            self.header.files_info.files.append(file_info)
            self.header.files_info.emptyfiles.append(f.emptystream)
            foutsize = 0
            if f.is_symlink and not deref:
                last_file_index = i
                num_unpack_streams += 1
                link_target = self._find_link_target(f.origin)  # type: str
                tgt = link_target.encode('utf-8')  # type: bytes
                insize = len(tgt)
                crc = calculate_crc32(tgt, 0)  # type: int
                out = compressor.compress(tgt)
                outsize += len(out)
                foutsize += len(out)
                fp.write(out)
                self.header.main_streams.substreamsinfo.digests.append(crc)
                self.header.main_streams.substreamsinfo.digestsdefined.append(True)
                self.header.main_streams.substreamsinfo.unpacksizes.append(insize)
                self.header.files_info.files[i]['maxsize'] = foutsize
                self.header.files_info.files[i]['digest'] = crc
            elif not f.emptystream:
                last_file_index = i
                num_unpack_streams += 1
                insize = 0
                with f.origin.open(mode='rb') as fd:
                    data = fd.read(READ_BLOCKSIZE)
                    insize += len(data)
                    crc = 0
                    while data:
                        crc = calculate_crc32(data, crc)
                        out = compressor.compress(data)
                        outsize += len(out)
                        foutsize += len(out)
                        fp.write(out)
                        data = fd.read(READ_BLOCKSIZE)
                        insize += len(data)
                    self.header.main_streams.substreamsinfo.digests.append(crc)
                    self.header.main_streams.substreamsinfo.digestsdefined.append(True)
                    self.header.files_info.files[i]['maxsize'] = foutsize
                    self.header.files_info.files[i]['digest'] = crc
                self.header.main_streams.substreamsinfo.unpacksizes.append(insize)
        else:
            out = compressor.flush()
            outsize += len(out)
            foutsize += len(out)
            fp.write(out)
            if len(self.files) > 0:
                self.header.files_info.files[last_file_index]['maxsize'] = foutsize
        # Update size data in header
        self.header.main_streams.packinfo.packsizes = [outsize]
        folder_unpack_size = self.header.main_streams.substreamsinfo.unpacksizes
        assert folder.totalout == len(folder_unpack_size)
        folder.unpacksizes = folder_unpack_size
        self.header.main_streams.substreamsinfo.num_unpackstreams_folders = [num_unpack_streams]

    def register_filelike(self, id: int, fileish: Union[MemIO, pathlib.Path, None]) -> None:
        """register file-ish to worker."""
        self.target_filepath[id] = fileish<|MERGE_RESOLUTION|>--- conflicted
+++ resolved
@@ -42,12 +42,8 @@
 from py7zr.compressor import SevenZipCompressor, get_methods_names
 from py7zr.exceptions import Bad7zFile, CrcError, DecompressionError, InternalError
 from py7zr.helpers import ArchiveTimestamp, MemIO, NullIO, calculate_crc32, filetime_to_dt, readlink
-<<<<<<< HEAD
 from py7zr.properties import (FILTER_CRYPTO_AES256_SHA256, FILTER_LZMA2, MAGIC_7Z, PRESET_DEFAULT, READ_BLOCKSIZE,
-                              ArchivePassword)
-=======
-from py7zr.properties import MAGIC_7Z, READ_BLOCKSIZE, ArchivePassword, methods_namelist
->>>>>>> 17dcefab
+                              ArchivePassword, methods_namelist)
 
 if sys.version_info < (3, 6):
     import contextlib2 as contextlib
