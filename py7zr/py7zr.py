#!/usr/bin/python -u
#
# p7zr library
#
# Copyright (c) 2019-2021 Hiroshi Miura <miurahr@linux.com>
# Copyright (c) 2004-2015 by Joachim Bauch, mail@joachim-bauch.de
# 7-Zip Copyright (C) 1999-2010 Igor Pavlov
# LZMA SDK Copyright (C) 1999-2010 Igor Pavlov
#
# This library is free software; you can redistribute it and/or
# modify it under the terms of the GNU Lesser General Public
# License as published by the Free Software Foundation; either
# version 2.1 of the License, or (at your option) any later version.
#
# This library is distributed in the hope that it will be useful,
# but WITHOUT ANY WARRANTY; without even the implied warranty of
# MERCHANTABILITY or FITNESS FOR A PARTICULAR PURPOSE.  See the GNU
# Lesser General Public License for more details.
#
# You should have received a copy of the GNU Lesser General Public
# License along with this library; if not, write to the Free Software
# Foundation, Inc., 59 Temple Place, Suite 330, Boston, MA  02111-1307  USA
#
#
"""Read 7zip format archives."""
import collections.abc
import contextlib
import datetime
import errno
import functools
import io
import os
import pathlib
import queue
import stat
import sys
from multiprocessing import Process
from threading import Thread
from typing import IO, Any, BinaryIO, Dict, List, Optional, Tuple, Type, Union

import multivolumefile

from py7zr.archiveinfo import Folder, Header, SignatureHeader
from py7zr.callbacks import ExtractCallback
from py7zr.compressor import SupportedMethods, get_methods_names
from py7zr.exceptions import Bad7zFile, CrcError, DecompressionError, InternalError, UnsupportedCompressionMethodError
from py7zr.helpers import ArchiveTimestamp, MemIO, NullIO, calculate_crc32, filetime_to_dt, readlink
from py7zr.properties import DEFAULT_FILTERS, MAGIC_7Z, get_default_blocksize
from py7zr.win32compat import is_windows_native_python, is_windows_unc_path

if sys.platform.startswith("win"):
    import _winapi

FILE_ATTRIBUTE_UNIX_EXTENSION = 0x8000
FILE_ATTRIBUTE_WINDOWS_MASK = 0x07FFF


class ArchiveFile:
    """Represent each files metadata inside archive file.
    It holds file properties; filename, permissions, and type whether
    it is directory, link or normal file.

    Instances of the :class:`ArchiveFile` class are returned by iterating :attr:`files_list` of
    :class:`SevenZipFile` objects.
    Each object stores information about a single member of the 7z archive. Most of users use :meth:`extractall()`.

    The class also hold an archive parameter where file is exist in
    archive file folder(container)."""

    def __init__(self, id: int, file_info: Dict[str, Any]) -> None:
        self.id = id
        self._file_info = file_info

    def file_properties(self) -> Dict[str, Any]:
        """Return file properties as a hash object. Following keys are included: ‘readonly’, ‘is_directory’,
        ‘posix_mode’, ‘archivable’, ‘emptystream’, ‘filename’, ‘creationtime’, ‘lastaccesstime’,
        ‘lastwritetime’, ‘attributes’
        """
        properties = self._file_info
        if properties is not None:
            properties["readonly"] = self.readonly
            properties["posix_mode"] = self.posix_mode
            properties["archivable"] = self.archivable
            properties["is_directory"] = self.is_directory
        return properties

    def _get_property(self, key: str) -> Any:
        try:
            return self._file_info[key]
        except KeyError:
            return None

    @property
    def origin(self) -> pathlib.Path:
        return self._get_property("origin")

    @property
    def folder(self) -> Folder:
        return self._get_property("folder")

    @property
    def filename(self) -> str:
        """return filename of archive file."""
        return self._get_property("filename")

    @property
    def emptystream(self) -> bool:
        """True if file is empty(0-byte file), otherwise False"""
        return self._get_property("emptystream")

    @property
    def uncompressed(self) -> List[int]:
        return self._get_property("uncompressed")

    @property
    def compressed(self) -> Optional[int]:
        """Compressed size"""
        return self._get_property("compressed")

    @property
    def crc32(self) -> Optional[int]:
        """CRC of archived file(optional)"""
        return self._get_property("digest")

    def _test_attribute(self, target_bit: int) -> bool:
        attributes = self._get_property("attributes")
        if attributes is None:
            return False
        return attributes & target_bit == target_bit

    @property
    def archivable(self) -> bool:
        """File has a Windows `archive` flag."""
        return self._test_attribute(stat.FILE_ATTRIBUTE_ARCHIVE)  # type: ignore  # noqa

    @property
    def is_directory(self) -> bool:
        """True if file is a directory, otherwise False."""
        return self._test_attribute(stat.FILE_ATTRIBUTE_DIRECTORY)  # type: ignore  # noqa

    @property
    def readonly(self) -> bool:
        """True if file is readonly, otherwise False."""
        return self._test_attribute(stat.FILE_ATTRIBUTE_READONLY)  # type: ignore  # noqa

    def _get_unix_extension(self) -> Optional[int]:
        attributes = self._get_property("attributes")
        if self._test_attribute(FILE_ATTRIBUTE_UNIX_EXTENSION):
            return attributes >> 16
        return None

    def data(self) -> Optional[BinaryIO]:
        return self._get_property("data")

    def has_strdata(self) -> bool:
        """True if file content is set by writestr() method otherwise False."""
        return "data" in self._file_info

    @property
    def is_symlink(self) -> bool:
        """True if file is a symbolic link, otherwise False."""
        e = self._get_unix_extension()
        if e is not None:
            return stat.S_ISLNK(e)
        return self._test_attribute(stat.FILE_ATTRIBUTE_REPARSE_POINT)  # type: ignore  # noqa

    @property
    def is_junction(self) -> bool:
        """True if file is a junction/reparse point on windows, otherwise False."""
        return self._test_attribute(
            stat.FILE_ATTRIBUTE_REPARSE_POINT | stat.FILE_ATTRIBUTE_DIRECTORY  # type: ignore  # noqa
        )  # type: ignore  # noqa

    @property
    def is_socket(self) -> bool:
        """True if file is a socket, otherwise False."""
        e = self._get_unix_extension()
        if e is not None:
            return stat.S_ISSOCK(e)
        return False

    @property
    def lastwritetime(self) -> Optional[ArchiveTimestamp]:
        """Return last written timestamp of a file."""
        return self._get_property("lastwritetime")

    @property
    def posix_mode(self) -> Optional[int]:
        """
        posix mode when a member has a unix extension property, or None
        :return: Return file stat mode can be set by os.chmod()
        """
        e = self._get_unix_extension()
        if e is not None:
            return stat.S_IMODE(e)
        return None

    @property
    def st_fmt(self) -> Optional[int]:
        """
        :return: Return the portion of the file mode that describes the file type
        """
        e = self._get_unix_extension()
        if e is not None:
            return stat.S_IFMT(e)
        return None


class ArchiveFileList(collections.abc.Iterable):
    """Iteratable container of ArchiveFile."""

    def __init__(self, offset: int = 0):
        self.files_list = []  # type: List[dict]
        self.index = 0
        self.offset = offset

    def append(self, file_info: Dict[str, Any]) -> None:
        self.files_list.append(file_info)

    def __len__(self) -> int:
        return len(self.files_list)

    def __iter__(self) -> "ArchiveFileListIterator":
        return ArchiveFileListIterator(self)

    def __getitem__(self, index):
        if index > len(self.files_list):
            raise IndexError
        if index < 0:
            raise IndexError
        res = ArchiveFile(index + self.offset, self.files_list[index])
        return res


class ArchiveFileListIterator(collections.abc.Iterator):
    def __init__(self, archive_file_list):
        self._archive_file_list = archive_file_list
        self._index = 0

    def __next__(self) -> ArchiveFile:
        if self._index == len(self._archive_file_list):
            raise StopIteration
        res = self._archive_file_list[self._index]
        self._index += 1
        return res


# ------------------
# Exported Classes
# ------------------
class ArchiveInfo:
    """Hold archive information"""

    def __init__(
        self,
        filename: str,
        stat: os.stat_result,
        header_size: int,
        method_names: List[str],
        solid: bool,
        blocks: int,
        uncompressed: int,
    ):
        self.stat = stat
        self.filename = filename
        self.size = stat.st_size
        self.header_size = header_size
        self.method_names = method_names
        self.solid = solid
        self.blocks = blocks
        self.uncompressed = uncompressed


class FileInfo:
    """Hold archived file information."""

    def __init__(
        self,
        filename,
        compressed,
        uncompressed,
        archivable,
        is_directory,
        creationtime,
        crc32,
    ):
        self.filename = filename
        self.compressed = compressed
        self.uncompressed = uncompressed
        self.archivable = archivable
        self.is_directory = is_directory
        self.creationtime = creationtime
        self.crc32 = crc32


class SevenZipFile(contextlib.AbstractContextManager):
    """The SevenZipFile Class provides an interface to 7z archives."""

    def __init__(
        self,
        file: Union[BinaryIO, str, pathlib.Path],
        mode: str = "r",
        *,
        filters: Optional[List[Dict[str, int]]] = None,
        dereference=False,
        password: Optional[str] = None,
        header_encryption: bool = False,
        blocksize: Optional[int] = None,
        mp: bool = False,
    ) -> None:
        if mode not in ("r", "w", "x", "a"):
            raise ValueError("ZipFile requires mode 'r', 'w', 'x', or 'a'")
        self.mp = mp
        self.password_protected = password is not None
        if blocksize:
            self._block_size = blocksize
        else:
            self._block_size = get_default_blocksize()
        # Check if we were passed a file-like object or not
        if isinstance(file, str):
            self._filePassed: bool = False
            self.filename: str = file
            if mode == "r":
                self.fp: BinaryIO = open(file, "rb")
            elif mode == "w":
                self.fp = open(file, "w+b")
            elif mode == "x":
                self.fp = open(file, "x+b")
            elif mode == "a":
                self.fp = open(file, "r+b")
            else:
                raise ValueError("File open error.")
            self.mode = mode
        elif isinstance(file, pathlib.Path):
            self._filePassed = False
            self.filename = str(file)
            if mode == "r":
                self.fp = file.open(mode="rb")  # type: ignore  # noqa   # typeshed issue: 2911
            elif mode == "w":
                self.fp = file.open(mode="w+b")  # type: ignore  # noqa
            elif mode == "x":
                self.fp = file.open(mode="x+b")  # type: ignore  # noqa
            elif mode == "a":
                self.fp = file.open(mode="r+b")  # type: ignore  # noqa
            else:
                raise ValueError("File open error.")
            self.mode = mode
        elif isinstance(file, multivolumefile.MultiVolume):
            self._filePassed = True
            self.fp = file
            self.filename = None
            self.mode = mode  # type: ignore  #noqa
        elif isinstance(file, io.IOBase):
            self._filePassed = True
            self.fp = file
            self.filename = getattr(file, "name", None)
            self.mode = mode  # type: ignore  #noqa
        else:
            raise TypeError("invalid file: {}".format(type(file)))
        self.encoded_header_mode = True
        self.header_encryption = header_encryption
        self._fileRefCnt = 1
        try:
            if mode == "r":
                self._real_get_contents(password)
                self.fp.seek(self.afterheader)  # seek into start of payload and prepare worker to extract
                self.worker = Worker(self.files, self.afterheader, self.header, self.mp)
            elif mode in "w":
                self._prepare_write(filters, password)
            elif mode in "x":
                raise NotImplementedError
            elif mode == "a":
                self._real_get_contents(password)
                self._prepare_append(filters, password)
            else:
                raise ValueError("Mode must be 'r', 'w', 'x', or 'a'")
        except Exception as e:
            self._fpclose()
            raise e
        self._dict = {}  # type: Dict[str, IO[Any]]
        self.dereference = dereference
        self.reporterd = None  # type: Optional[Thread]
        self.q = queue.Queue()  # type: queue.Queue[Any]

    def __enter__(self):
        return self

    def __exit__(self, exc_type, exc_val, exc_tb):
        self.close()

    def _fpclose(self) -> None:
        assert self._fileRefCnt > 0
        self._fileRefCnt -= 1
        if not self._fileRefCnt and not self._filePassed:
            self.fp.close()

    def _real_get_contents(self, password) -> None:
        if not self._check_7zfile(self.fp):
            raise Bad7zFile("not a 7z file")
        self.sig_header = SignatureHeader.retrieve(self.fp)
        self.afterheader = self.fp.tell()
        self.fp.seek(self.sig_header.nextheaderofs, os.SEEK_CUR)
        buffer = io.BytesIO(self.fp.read(self.sig_header.nextheadersize))
        if self.sig_header.nextheadercrc != calculate_crc32(buffer.getvalue()):
            raise Bad7zFile("invalid header data")
        header = Header.retrieve(self.fp, buffer, self.afterheader, password)
        if header is None:
            return
        header._initilized = True
        self.header = header
        header.size += 32 + self.sig_header.nextheadersize
        buffer.close()
        self.files = ArchiveFileList()
        if getattr(self.header, "files_info", None) is None:
            return
        # Initialize references for convenience
        if hasattr(self.header, "main_streams") and self.header.main_streams is not None:
            folders = self.header.main_streams.unpackinfo.folders
            for folder in folders:
                folder.password = password
            packinfo = self.header.main_streams.packinfo
            packsizes = packinfo.packsizes
            subinfo = self.header.main_streams.substreamsinfo
            if subinfo is not None and subinfo.unpacksizes is not None:
                unpacksizes = subinfo.unpacksizes
            else:
                unpacksizes = [x.unpacksizes[-1] for x in folders]
        else:
            subinfo = None
            folders = None
            packinfo = None
            packsizes = []
            unpacksizes = [0]

        pstat = self.ParseStatus()
        pstat.src_pos = self.afterheader
        file_in_solid = 0

        if folders is None:
            for file_id, file_info in enumerate(self.header.files_info.files):
                file_info["folder"] = None
                file_info["maxsize"] = 0
                file_info["compressed"] = 0
                file_info["uncompressed"] = 0
                file_info["packsizes"] = [0]
                if "filename" not in file_info:
                    self._set_filename(file_info)
                self.files.append(file_info)
        else:
            for file_id, file_info in enumerate(self.header.files_info.files):
                if not file_info["emptystream"]:
                    folder = folders[pstat.folder]
                    numinstreams = max([coder.get("numinstreams", 1) for coder in folder.coders])
                    (maxsize, compressed, uncompressed, packsize, solid,) = self._get_fileinfo_sizes(
                        pstat,
                        subinfo,
                        packinfo,
                        folder,
                        packsizes,
                        unpacksizes,
                        file_in_solid,
                        numinstreams,
                    )
                    pstat.input += 1
                    folder.solid = solid
                    file_info["folder"] = folder
                    file_info["maxsize"] = maxsize
                    file_info["compressed"] = compressed
                    file_info["uncompressed"] = uncompressed
                    file_info["packsizes"] = packsize
                    if subinfo.digestsdefined[pstat.outstreams]:
                        file_info["digest"] = subinfo.digests[pstat.outstreams]
                    if folder is None:
                        pstat.src_pos += file_info["compressed"]
                    else:
                        if folder.solid:
                            file_in_solid += 1
                        pstat.outstreams += 1
                        if folder.files is None:
                            folder.files = ArchiveFileList(offset=file_id)
                        folder.files.append(file_info)
                        if pstat.input >= subinfo.num_unpackstreams_folders[pstat.folder]:
                            file_in_solid = 0
                            pstat.src_pos += sum(packinfo.packsizes[pstat.stream : pstat.stream + numinstreams])
                            pstat.folder += 1
                            pstat.stream += numinstreams
                            pstat.input = 0
                else:
                    file_info["folder"] = None
                    file_info["maxsize"] = 0
                    file_info["compressed"] = 0
                    file_info["uncompressed"] = 0
                    file_info["packsizes"] = [0]
                if "filename" not in file_info:
                    self._set_filename(file_info)
                self.files.append(file_info)
        if not self.password_protected and self.header.main_streams is not None:
            # Check specified coders have a crypt method or not.
            self.password_protected = any(
                [SupportedMethods.needs_password(folder.coders) for folder in self.header.main_streams.unpackinfo.folders]
            )

    def _set_filename(self, file_info):
        """compressed file is stored without a name, generate one"""
        try:
            basefilename = self.filename
        except AttributeError:
            # 7z archive file doesn't have a name
            file_info["filename"] = "contents"
        else:
            if basefilename is not None:
                fn, ext = os.path.splitext(os.path.basename(basefilename))
                file_info["filename"] = fn
            else:
                file_info["filename"] = "contents"

    def _extract(
        self,
        path: Optional[Any] = None,
        targets: Optional[List[str]] = None,
        return_dict: bool = False,
        callback: Optional[ExtractCallback] = None,
    ) -> Optional[Dict[str, IO[Any]]]:
        if callback is not None and not isinstance(callback, ExtractCallback):
            raise ValueError("Callback specified is not a subclass of py7zr.callbacks.ExtractCallback class")
        elif callback is not None:
            self.reporterd = Thread(target=self.reporter, args=(callback,), daemon=True)
            self.reporterd.start()
        target_junction = []  # type: List[pathlib.Path]
        target_sym = []  # type: List[pathlib.Path]
        target_files = []  # type: List[Tuple[pathlib.Path, Dict[str, Any]]]
        target_dirs = []  # type: List[pathlib.Path]
        if path is not None:
            if isinstance(path, str):
                path = pathlib.Path(path)
            try:
                if not path.exists():
                    path.mkdir(parents=True)
                else:
                    pass
            except OSError as e:
                if e.errno == errno.EEXIST and path.is_dir():
                    pass
                else:
                    raise e
        fnames = []  # type: List[str]  # check duplicated filename in one archive?
        self.q.put(("pre", None, None))
        for f in self.files:
            # TODO: sanity check
            # check whether f.filename with invalid characters: '../'
            if f.filename.startswith("../"):
                raise Bad7zFile
            # When archive has a multiple files which have same name
            # To guarantee order of archive, multi-thread decompression becomes off.
            # Currently always overwrite by latter archives.
            # TODO: provide option to select overwrite or skip.
            if f.filename not in fnames:
                outname = f.filename
            else:
                i = 0
                while True:
                    outname = f.filename + "_%d" % i
                    if outname not in fnames:
                        break
                    i += 1
            fnames.append(outname)
            if path is not None:
                outfilename = path.joinpath(outname)
            else:
                outfilename = pathlib.Path(outname)
            # When python on Windows and not python on Cygwin,
            # Add win32 file namespace to exceed microsoft windows
            # path length limitation to 260 bytes
            # ref.
            # https://docs.microsoft.com/en-us/windows/win32/fileio/naming-a-file
            # In editions of Windows before Windows 10 version 1607,
            # the maximum length for a path is MAX_PATH, which is defined as
            # 260 characters. In later versions of Windows, changing a registry key
            # or select option when python installation is required to remove the limit.
            if is_windows_native_python() and outfilename.is_absolute() and not is_windows_unc_path(outfilename):
                outfilename = pathlib.WindowsPath("\\\\?\\" + str(outfilename))
            if targets is not None and f.filename not in targets:
                self.worker.register_filelike(f.id, None)
                continue
            if return_dict:
                if f.is_directory or f.is_socket:
                    # ignore special files and directories
                    pass
                else:
                    fname = outfilename.as_posix()
                    _buf = io.BytesIO()
                    self._dict[fname] = _buf
                    self.worker.register_filelike(f.id, MemIO(_buf))
            elif f.is_directory:
                if not outfilename.exists():
                    target_dirs.append(outfilename)
                    target_files.append((outfilename, f.file_properties()))
                else:
                    pass
            elif f.is_socket:
                pass
            elif f.is_symlink:
                target_sym.append(outfilename)
                try:
                    if outfilename.exists():
                        outfilename.unlink()
                except OSError as ose:
                    if ose.errno not in [errno.ENOENT]:
                        raise
                self.worker.register_filelike(f.id, outfilename)
            elif f.is_junction:
                target_junction.append(outfilename)
                self.worker.register_filelike(f.id, outfilename)
            else:
                self.worker.register_filelike(f.id, outfilename)
                target_files.append((outfilename, f.file_properties()))
        for target_dir in sorted(target_dirs):
            try:
                target_dir.mkdir(parents=True)
            except FileExistsError:
                if target_dir.is_dir():
                    pass
                elif target_dir.is_file():
                    raise DecompressionError("Directory {} is existed as a normal file.".format(str(target_dir)))
                else:
                    raise DecompressionError("Directory {} making fails on unknown condition.".format(str(target_dir)))

        if callback is not None:
            self.worker.extract(
                self.fp,
                parallel=(not self.password_protected and not self._filePassed),
                q=self.q,
            )
        else:
            self.worker.extract(
                self.fp,
                parallel=(not self.password_protected and not self._filePassed),
            )

        self.q.put(("post", None, None))
        if return_dict:
            return self._dict
        else:
            # create symbolic links on target path as a working directory.
            # if path is None, work on current working directory.
            for t in target_sym:
                sym_dst = t.resolve()
                with sym_dst.open("rb") as b:
                    sym_src = b.read().decode(encoding="utf-8")  # symlink target name stored in utf-8
                sym_dst.unlink()  # unlink after close().
                sym_dst.symlink_to(pathlib.Path(sym_src))
            # create junction point only on windows platform
            if sys.platform.startswith("win"):
                for t in target_junction:
                    junction_dst = t.resolve()
                    with junction_dst.open("rb") as b:
                        junction_target = pathlib.Path(b.read().decode(encoding="utf-8"))
                        junction_dst.unlink()
                        _winapi.CreateJunction(junction_target, str(junction_dst))  # type: ignore  # noqa
            # set file properties
            for outfilename, properties in target_files:
                # mtime
                lastmodified = None
                try:
                    lastmodified = ArchiveTimestamp(properties["lastwritetime"]).totimestamp()
                except KeyError:
                    pass
                if lastmodified is not None:
                    os.utime(str(outfilename), times=(lastmodified, lastmodified))
                if os.name == "posix":
                    st_mode = properties["posix_mode"]
                    if st_mode is not None:
                        outfilename.chmod(st_mode)
                        continue
                # fallback: only set readonly if specified
                if properties["readonly"] and not properties["is_directory"]:
                    ro_mask = 0o777 ^ (stat.S_IWRITE | stat.S_IWGRP | stat.S_IWOTH)
                    outfilename.chmod(outfilename.stat().st_mode & ro_mask)
            return None

    def _prepare_append(self, filters, password):
        if password is not None and filters is None:
            filters = DEFAULT_FILTERS.ENCRYPTED_ARCHIVE_FILTER
        elif filters is None:
            filters = DEFAULT_FILTERS.ARCHIVE_FILTER
        else:
            pass
        self.header.filters = filters
        self.header.password = password
        if self.header.main_streams is not None:
            pos = self.afterheader + self.header.main_streams.packinfo.packpositions[-1]
        else:
            pos = self.afterheader
        self.fp.seek(pos)
        self.worker = Worker(self.files, pos, self.header, self.mp)

    def _prepare_write(self, filters, password):
        if password is not None and filters is None:
            filters = DEFAULT_FILTERS.ENCRYPTED_ARCHIVE_FILTER
        elif filters is None:
            filters = DEFAULT_FILTERS.ARCHIVE_FILTER
        else:
            pass
        self.files = ArchiveFileList()
        self.sig_header = SignatureHeader()
        self.sig_header._write_skelton(self.fp)
        self.afterheader = self.fp.tell()
        self.header = Header.build_header(filters, password)
        self.fp.seek(self.afterheader)
        self.worker = Worker(self.files, self.afterheader, self.header, self.mp)

    def _write_flush(self):
        if self.header._initialized:
            folder = self.header.main_streams.unpackinfo.folders[-1]
            self.worker.flush_archive(self.fp, folder)
        self._write_header()

    def _write_header(self):
        """Write header and update signature header."""
        (header_pos, header_len, header_crc) = self.header.write(
            self.fp,
            self.afterheader,
            encoded=self.encoded_header_mode,
            encrypted=self.header_encryption,
        )
        self.sig_header.nextheaderofs = header_pos - self.afterheader
        self.sig_header.calccrc(header_len, header_crc)
        self.sig_header.write(self.fp)

    def _writeall(self, path, arcname):
        try:
            if path.is_symlink() and not self.dereference:
                self.write(path, arcname)
            elif path.is_file():
                self.write(path, arcname)
            elif path.is_dir():
                if not path.samefile("."):
                    self.write(path, arcname)
                for nm in sorted(os.listdir(str(path))):
                    arc = os.path.join(arcname, nm) if arcname is not None else None
                    self._writeall(path.joinpath(nm), arc)
            else:
                return  # pathlib ignores ELOOP and return False for is_*().
        except OSError as ose:
            if self.dereference and ose.errno in [errno.ELOOP]:
                return  # ignore ELOOP here, this resulted to stop looped symlink reference.
            elif self.dereference and sys.platform == "win32" and ose.errno in [errno.ENOENT]:
                return  # ignore ENOENT which is happened when a case of ELOOP on windows.
            else:
                raise

    class ParseStatus:
        def __init__(self, src_pos=0):
            self.src_pos = src_pos
            self.folder = 0  # 7zip folder where target stored
            self.outstreams = 0  # output stream count
            self.input = 0  # unpack stream count in each folder
            self.stream = 0  # target input stream position

    def _get_fileinfo_sizes(
        self,
        pstat,
        subinfo,
        packinfo,
        folder,
        packsizes,
        unpacksizes,
        file_in_solid,
        numinstreams,
    ):
        if pstat.input == 0:
            folder.solid = subinfo.num_unpackstreams_folders[pstat.folder] > 1
        maxsize = (folder.solid and packinfo.packsizes[pstat.stream]) or None
        uncompressed = unpacksizes[pstat.outstreams]
        if file_in_solid > 0:
            compressed = None
        elif pstat.stream < len(packsizes):  # file is compressed
            compressed = packsizes[pstat.stream]
        else:  # file is not compressed
            compressed = uncompressed
        packsize = packsizes[pstat.stream : pstat.stream + numinstreams]
        return maxsize, compressed, uncompressed, packsize, folder.solid

    def set_encoded_header_mode(self, mode: bool) -> None:
        if mode:
            self.encoded_header_mode = True
        else:
            self.encoded_header_mode = False
            self.header_encryption = False

    def set_encrypted_header(self, mode: bool) -> None:
        if mode:
            self.encoded_header_mode = True
            self.header_encryption = True
        else:
            self.header_encryption = False

    @staticmethod
    def _check_7zfile(fp: Union[BinaryIO, io.BufferedReader]) -> bool:
        result = MAGIC_7Z == fp.read(len(MAGIC_7Z))[: len(MAGIC_7Z)]
        fp.seek(-len(MAGIC_7Z), 1)
        return result

    def _get_method_names(self) -> str:
        try:
            return get_methods_names([folder.coders for folder in self.header.main_streams.unpackinfo.folders])
        except KeyError:
            raise UnsupportedCompressionMethodError("Unknown method")

    def _read_digest(self, pos: int, size: int) -> int:
        self.fp.seek(pos)
        remaining_size = size
        digest = 0
        while remaining_size > 0:
            block = min(self._block_size, remaining_size)
            digest = calculate_crc32(self.fp.read(block), digest)
            remaining_size -= block
        return digest

    def _is_solid(self):
        for f in self.header.main_streams.substreamsinfo.num_unpackstreams_folders:
            if f > 1:
                return True
        return False

    def _var_release(self):
        self._dict = None
        self.files = None
        self.header = None
        self.worker = None
        self.sig_header = None

    @staticmethod
    def _make_file_info(target: pathlib.Path, arcname: Optional[str] = None, dereference=False) -> Dict[str, Any]:
        f = {}  # type: Dict[str, Any]
        f["origin"] = target
        if arcname is not None:
            f["filename"] = pathlib.Path(arcname).as_posix()
        else:
            f["filename"] = target.as_posix()
        if os.name == "nt":
            fstat = target.lstat()
            if target.is_symlink():
                if dereference:
                    fstat = target.stat()
                    if stat.S_ISDIR(fstat.st_mode):
                        f["emptystream"] = True
                        f["attributes"] = fstat.st_file_attributes & FILE_ATTRIBUTE_WINDOWS_MASK  # type: ignore  # noqa
                    else:
                        f["emptystream"] = False
                        f["attributes"] = stat.FILE_ATTRIBUTE_ARCHIVE  # type: ignore  # noqa
                        f["uncompressed"] = fstat.st_size
                else:
                    f["emptystream"] = False
                    f["attributes"] = fstat.st_file_attributes & FILE_ATTRIBUTE_WINDOWS_MASK  # type: ignore  # noqa
                    # f['attributes'] |= stat.FILE_ATTRIBUTE_REPARSE_POINT  # type: ignore  # noqa
            elif target.is_dir():
                f["emptystream"] = True
                f["attributes"] = fstat.st_file_attributes & FILE_ATTRIBUTE_WINDOWS_MASK  # type: ignore  # noqa
            elif target.is_file():
                f["emptystream"] = False
                f["attributes"] = stat.FILE_ATTRIBUTE_ARCHIVE  # type: ignore  # noqa
                f["uncompressed"] = fstat.st_size
        else:
            fstat = target.lstat()
            if target.is_symlink():
                if dereference:
                    fstat = target.stat()
                    if stat.S_ISDIR(fstat.st_mode):
                        f["emptystream"] = True
                        f["attributes"] = stat.FILE_ATTRIBUTE_DIRECTORY  # type: ignore  # noqa
                        f["attributes"] |= FILE_ATTRIBUTE_UNIX_EXTENSION | (stat.S_IFDIR << 16)
                        f["attributes"] |= stat.S_IMODE(fstat.st_mode) << 16
                    else:
                        f["emptystream"] = False
                        f["attributes"] = stat.FILE_ATTRIBUTE_ARCHIVE  # type: ignore  # noqa
                        f["attributes"] |= FILE_ATTRIBUTE_UNIX_EXTENSION | (stat.S_IMODE(fstat.st_mode) << 16)
                else:
                    f["emptystream"] = False
                    f["attributes"] = stat.FILE_ATTRIBUTE_ARCHIVE | stat.FILE_ATTRIBUTE_REPARSE_POINT  # type: ignore  # noqa
                    f["attributes"] |= FILE_ATTRIBUTE_UNIX_EXTENSION | (stat.S_IFLNK << 16)
                    f["attributes"] |= stat.S_IMODE(fstat.st_mode) << 16
            elif target.is_dir():
                f["emptystream"] = True
                f["attributes"] = stat.FILE_ATTRIBUTE_DIRECTORY  # type: ignore  # noqa
                f["attributes"] |= FILE_ATTRIBUTE_UNIX_EXTENSION | (stat.S_IFDIR << 16)
                f["attributes"] |= stat.S_IMODE(fstat.st_mode) << 16
            elif target.is_file():
                f["emptystream"] = False
                f["uncompressed"] = fstat.st_size
                f["attributes"] = stat.FILE_ATTRIBUTE_ARCHIVE  # type: ignore  # noqa
                f["attributes"] |= FILE_ATTRIBUTE_UNIX_EXTENSION | (stat.S_IMODE(fstat.st_mode) << 16)

        f["creationtime"] = ArchiveTimestamp.from_datetime(fstat.st_ctime)
        f["lastwritetime"] = ArchiveTimestamp.from_datetime(fstat.st_mtime)
        f["lastaccesstime"] = ArchiveTimestamp.from_datetime(fstat.st_atime)
        return f

    def _make_file_info_from_name(self, bio, size: int, arcname: str) -> Dict[str, Any]:
        f = {}  # type: Dict[str, Any]
        f["origin"] = None
        f["data"] = bio
        f["filename"] = pathlib.Path(arcname).as_posix()
        f["uncompressed"] = size
        f["emptystream"] = size == 0
        f["attributes"] = stat.FILE_ATTRIBUTE_ARCHIVE  # type: ignore  # noqa
        f["creationtime"] = ArchiveTimestamp.from_now()
        f["lastwritetime"] = ArchiveTimestamp.from_now()
        return f

    # --------------------------------------------------------------------------
    # The public methods which SevenZipFile provides:
    def getnames(self) -> List[str]:
        """Return the members of the archive as a list of their names. It has
        the same order as the list returned by getmembers().
        """
        return list(map(lambda x: x.filename, self.files))

    def archiveinfo(self) -> ArchiveInfo:
        total_uncompressed = functools.reduce(lambda x, y: x + y, [f.uncompressed for f in self.files])
        if isinstance(self.fp, multivolumefile.MultiVolume):
            fname = self.fp.name
            fstat = self.fp.stat()
        else:
            fname = self.filename
            assert fname is not None
            fstat = os.stat(fname)
        return ArchiveInfo(
            fname,
            fstat,
            self.header.size,
            self._get_method_names(),
            self._is_solid(),
            len(self.header.main_streams.unpackinfo.folders),
            total_uncompressed,
        )

    def needs_password(self) -> bool:
        return self.password_protected

    def list(self) -> List[FileInfo]:
        """Returns contents information"""
        alist = []  # type: List[FileInfo]
        lastmodified = None  # type: Optional[datetime.datetime]
        for f in self.files:
            if f.lastwritetime is not None:
                lastmodified = filetime_to_dt(f.lastwritetime)
            alist.append(
                FileInfo(
                    f.filename,
                    f.compressed,
                    f.uncompressed,
                    f.archivable,
                    f.is_directory,
                    lastmodified,
                    f.crc32,
                )
            )
        return alist

    def readall(self) -> Optional[Dict[str, IO[Any]]]:
        return self._extract(path=None, return_dict=True)

    def extractall(self, path: Optional[Any] = None, callback: Optional[ExtractCallback] = None) -> None:
        """Extract all members from the archive to the current working
        directory and set owner, modification time and permissions on
        directories afterwards. `path' specifies a different directory
        to extract to.
        """
        self._extract(path=path, return_dict=False, callback=callback)

    def read(self, targets: Optional[List[str]] = None) -> Optional[Dict[str, IO[Any]]]:
        return self._extract(path=None, targets=targets, return_dict=True)

    def extract(self, path: Optional[Any] = None, targets: Optional[List[str]] = None) -> None:
        self._extract(path, targets, return_dict=False)

    def reporter(self, callback: ExtractCallback):
        while True:
            try:
                item = self.q.get(timeout=1)  # type: Optional[Tuple[str, str, str]]
            except queue.Empty:
                pass
            else:
                if item is None:
                    break
                elif item[0] == "s":
                    callback.report_start(item[1], item[2])
                elif item[0] == "e":
                    callback.report_end(item[1], item[2])
                elif item[0] == "pre":
                    callback.report_start_preparation()
                elif item[0] == "post":
                    callback.report_postprocess()
                elif item[0] == "w":
                    callback.report_warning(item[1])
                else:
                    pass
                self.q.task_done()

    def writeall(self, path: Union[pathlib.Path, str], arcname: Optional[str] = None):
        """Write files in target path into archive."""
        if isinstance(path, str):
            path = pathlib.Path(path)
        if not path.exists():
            raise ValueError("specified path does not exist.")
        if path.is_dir() or path.is_file():
            self._writeall(path, arcname)
        else:
            raise ValueError("specified path is not a directory or a file")

    def write(self, file: Union[pathlib.Path, str], arcname: Optional[str] = None):
        """Write single target file into archive(Not implemented yet)."""
        if isinstance(file, str):
            path = pathlib.Path(file)
        elif isinstance(file, pathlib.Path):
            path = file
        else:
            raise ValueError("Unsupported file type.")
        self.header.initialize()
        file_info = self._make_file_info(path, arcname, self.dereference)
        self.header.files_info.files.append(file_info)
        self.header.files_info.emptyfiles.append(file_info["emptystream"])
        self.files.append(file_info)
        folder = self.header.main_streams.unpackinfo.folders[-1]
        self.worker.archive(self.fp, self.files, folder, deref=self.dereference)

    def writed(self, targets: Dict[str, IO[Any]]) -> None:
        for target, input in targets.items():
            self.writef(input, target)

    def writef(self, bio: IO[Any], arcname: str):
        if isinstance(bio, io.BytesIO):
            size = bio.getbuffer().nbytes
        elif isinstance(bio, io.TextIOBase):
            # First check whether is it Text?
            raise ValueError("Unsupported file object type: please open file with Binary mode.")
        elif hasattr(bio, "read") and hasattr(bio, "__sizeof__"):
            # CPython's io.BufferedIOBase or io.BufferedReader has __sizeof__, but
            # pypy3 don't have. So first check __sizeof__ and then goes to alternative.
            # Also allowing objet type which has read() and length methods for duck typing
            size = bio.__sizeof__()
        elif isinstance(bio, io.BufferedIOBase):
            # come here when subtype of io.BufferedIOBase that don't have __sizeof__ (eg. pypy)
            # alternative for `size = bio.__sizeof__()`
            current = bio.tell()
            bio.seek(0, os.SEEK_END)
            last = bio.tell()
            bio.seek(current, os.SEEK_SET)
            size = last - current
        else:
            raise ValueError("Wrong argument passed for argument bio.")
<<<<<<< HEAD
        file_info = self._make_file_info_from_name(bio, size, arcname)
        self.header.files_info.files.append(file_info)
        self.header.files_info.emptyfiles.append(file_info["emptystream"])
        self.files.append(file_info)
        if size > 0:
            folder = self.header.main_streams.unpackinfo.folders[-1]
            self.worker.archive(self.fp, self.files, folder, deref=False)
=======
        if size > 0:
            self.header.initialize()
            file_info = self._make_file_info_from_name(bio, size, arcname)
            self.header.files_info.files.append(file_info)
            self.header.files_info.emptyfiles.append(file_info["emptystream"])
            self.files.append(file_info)
            folder = self.header.main_streams.unpackinfo.folders[-1]
            self.worker.archive(self.fp, self.files, folder, deref=False)
        else:
            file_info = self._make_file_info_from_name(bio, size, arcname)
            self.header.files_info.files.append(file_info)
            self.header.files_info.emptyfiles.append(file_info["emptystream"])
            self.files.append(file_info)
>>>>>>> 72a983a5

    def writestr(self, data: Union[str, bytes, bytearray, memoryview], arcname: str):
        if not isinstance(arcname, str):
            raise ValueError("Unsupported arcname")
        if isinstance(data, str):
            self.writef(io.BytesIO(data.encode("UTF-8")), arcname)
        elif isinstance(data, bytes) or isinstance(data, bytearray) or isinstance(data, memoryview):
            self.writef(io.BytesIO(data), arcname)
        else:
            raise ValueError("Unsupported data type.")

    def close(self):
        """Flush all the data into archive and close it.
        When close py7zr start reading target and writing actual archive file.
        """
        if "w" in self.mode:
            self._write_flush()
        if "a" in self.mode:
            self._write_flush()
        if "r" in self.mode:
            if self.reporterd is not None:
                self.q.put_nowait(None)
                self.reporterd.join(1)
                if self.reporterd.is_alive():
                    raise InternalError("Progress report thread terminate error.")
                self.reporterd = None
        self._fpclose()
        self._var_release()

    def reset(self) -> None:
        """When read mode, it reset file pointer, decompress worker and decompressor"""
        if self.mode == "r":
            self.fp.seek(self.afterheader)
            self.worker = Worker(self.files, self.afterheader, self.header, self.mp)
            if self.header.main_streams is not None and self.header.main_streams.unpackinfo.numfolders > 0:
                for i, folder in enumerate(self.header.main_streams.unpackinfo.folders):
                    folder.decompressor = None

    def test(self) -> Optional[bool]:
        self.fp.seek(self.afterheader)
        self.worker = Worker(self.files, self.afterheader, self.header, self.mp)
        crcs = self.header.main_streams.packinfo.crcs  # type: Optional[List[int]]
        if crcs is None or len(crcs) == 0:
            return None
        packpos = self.afterheader + self.header.main_streams.packinfo.packpos
        packsizes = self.header.main_streams.packinfo.packsizes
        digestdefined = self.header.main_streams.packinfo.digestdefined
        j = 0
        for i, d in enumerate(digestdefined):
            if d:
                if self._read_digest(packpos, packsizes[i]) != crcs[j]:
                    return False
                j += 1
            packpos += packsizes[i]
        return True

    def testzip(self) -> Optional[str]:
        self.fp.seek(self.afterheader)
        self.worker = Worker(self.files, self.afterheader, self.header, self.mp)
        for f in self.files:
            self.worker.register_filelike(f.id, None)
        try:
            self.worker.extract(self.fp, parallel=(not self.password_protected), skip_notarget=False)  # TODO: print progress
        except CrcError as crce:
            return crce.args[2]
        else:
            return None


# --------------------
# exported functions
# --------------------
def is_7zfile(file: Union[BinaryIO, str, pathlib.Path]) -> bool:
    """Quickly see if a file is a 7Z file by checking the magic number.
    The file argument may be a filename or file-like object too.
    """
    result = False
    try:
        if isinstance(file, io.IOBase) and hasattr(file, "read"):
            result = SevenZipFile._check_7zfile(file)  # type: ignore  # noqa
        elif isinstance(file, str):
            with open(file, "rb") as fp:
                result = SevenZipFile._check_7zfile(fp)
        elif isinstance(file, pathlib.Path) or isinstance(file, pathlib.PosixPath) or isinstance(file, pathlib.WindowsPath):
            with file.open(mode="rb") as fp:  # type: ignore  # noqa
                result = SevenZipFile._check_7zfile(fp)
        else:
            raise TypeError("invalid type: file should be str, pathlib.Path or BinaryIO, but {}".format(type(file)))
    except OSError:
        pass
    return result


def unpack_7zarchive(archive, path, extra=None):
    """Function for registering with shutil.register_unpack_format()"""
    arc = SevenZipFile(archive)
    arc.extractall(path)
    arc.close()


def pack_7zarchive(base_name, base_dir, owner=None, group=None, dry_run=None, logger=None):
    """Function for registering with shutil.register_archive_format()"""
    target_name = "{}.7z".format(base_name)
    with SevenZipFile(target_name, mode="w") as archive:
        archive.writeall(path=base_dir)
    return target_name


class Worker:
    """Extract worker class to invoke handler"""

    def __init__(self, files, src_start: int, header, mp=False) -> None:
        self.target_filepath = {}  # type: Dict[int, Union[MemIO, pathlib.Path, None]]
        self.files = files
        self.src_start = src_start
        self.header = header
        self.current_file_index = len(self.files)
        self.last_file_index = len(self.files)
        if mp:
            self.concurrent = Process  # type: Union[Type[Thread], Type[Process]]
        else:
            self.concurrent = Thread

    def extract(self, fp: BinaryIO, parallel: bool, skip_notarget=True, q=None) -> None:
        """Extract worker method to handle 7zip folder and decompress each files."""
        if hasattr(self.header, "main_streams") and self.header.main_streams is not None:
            src_end = self.src_start + self.header.main_streams.packinfo.packpositions[-1]
            numfolders = self.header.main_streams.unpackinfo.numfolders
            if numfolders == 1:
                self.extract_single(
                    fp,
                    self.files,
                    self.src_start,
                    src_end,
                    q,
                    skip_notarget=skip_notarget,
                )
            else:
                folders = self.header.main_streams.unpackinfo.folders
                positions = self.header.main_streams.packinfo.packpositions
                empty_files = [f for f in self.files if f.emptystream]
                if not parallel:
                    self.extract_single(fp, empty_files, 0, 0, q)
                    for i in range(numfolders):
                        if skip_notarget:
                            if not any([self.target_filepath.get(f.id, None) for f in folders[i].files]):
                                continue
                        self.extract_single(
                            fp,
                            folders[i].files,
                            self.src_start + positions[i],
                            self.src_start + positions[i + 1],
                            q,
                            skip_notarget=skip_notarget,
                        )
                else:
                    filename = getattr(fp, "name", None)
                    self.extract_single(open(filename, "rb"), empty_files, 0, 0, q)
                    concurrent_tasks = []
                    exc_q = queue.Queue()  # type: queue.Queue
                    for i in range(numfolders):
                        if skip_notarget:
                            if not any([self.target_filepath.get(f.id, None) for f in folders[i].files]):
                                continue
                        p = self.concurrent(
                            target=self.extract_single,
                            args=(
                                filename,
                                folders[i].files,
                                self.src_start + positions[i],
                                self.src_start + positions[i + 1],
                                q,
                                exc_q,
                                skip_notarget,
                            ),
                        )
                        p.start()
                        concurrent_tasks.append(p)
                    for p in concurrent_tasks:
                        p.join()
                    if exc_q.empty():
                        pass
                    else:
                        (exc_type, exc_val, exc_tb) = exc_q.get()
                        raise exc_type(exc_val).with_traceback(exc_tb)
        else:
            empty_files = [f for f in self.files if f.emptystream]
            self.extract_single(fp, empty_files, 0, 0, q)

    def extract_single(
        self,
        fp: Union[BinaryIO, str],
        files,
        src_start: int,
        src_end: int,
        q: Optional[queue.Queue],
        exc_q: Optional[queue.Queue] = None,
        skip_notarget=True,
    ) -> None:
        """Single thread extractor that takes file lists in single 7zip folder."""
        if files is None:
            return
        try:
            if isinstance(fp, str):
                fp = open(fp, "rb")
            fp.seek(src_start)
            just_check = []  # type: List[ArchiveFile]
            for f in files:
                if q is not None:
                    q.put(
                        (
                            "s",
                            str(f.filename),
                            str(f.compressed) if f.compressed is not None else "0",
                        )
                    )
                fileish = self.target_filepath.get(f.id, None)
                if fileish is not None:
                    # delayed execution of crc check.
                    self._check(fp, just_check, src_end)
                    just_check = []
                    fileish.parent.mkdir(parents=True, exist_ok=True)
                    with fileish.open(mode="wb") as ofp:
                        if not f.emptystream:
                            # extract to file
                            crc32 = self.decompress(fp, f.folder, ofp, f.uncompressed, f.compressed, src_end)
                            ofp.seek(0)
                            if f.crc32 is not None and crc32 != f.crc32:
                                raise CrcError(crc32, f.crc32, f.filename)
                        else:
                            pass  # just create empty file
                elif not f.emptystream:
                    just_check.append(f)
                if q is not None:
                    q.put(("e", str(f.filename), str(f.uncompressed)))
            if not skip_notarget:
                # delayed execution of crc check.
                self._check(fp, just_check, src_end)
        except Exception as e:
            if exc_q is None:
                raise e
            else:
                exc_tuple = sys.exc_info()
                exc_q.put(exc_tuple)

    def _check(self, fp, check_target, src_end):
        # delayed execution of crc check.
        for f in check_target:
            with NullIO() as ofp:
                crc32 = self.decompress(fp, f.folder, ofp, f.uncompressed, f.compressed, src_end)
            if f.crc32 is not None and crc32 != f.crc32:
                raise CrcError(crc32, f.crc32, f.filename)

    def decompress(
        self,
        fp: BinaryIO,
        folder,
        fq: IO[Any],
        size: int,
        compressed_size: Optional[int],
        src_end: int,
    ) -> int:
        """decompressor wrapper called from extract method.

        :parameter fp: archive source file pointer
        :parameter folder: Folder object that have decompressor object.
        :parameter fq: output file pathlib.Path
        :parameter size: uncompressed size of target file.
        :parameter compressed_size: compressed size of target file.
        :parameter src_end: end position of the folder
        :returns None
        """
        assert folder is not None
        out_remaining = size
        crc32 = 0
        decompressor = folder.get_decompressor(compressed_size)
        while out_remaining > 0:
            tmp = decompressor.decompress(fp, out_remaining)
            if len(tmp) > 0:
                out_remaining -= len(tmp)
                fq.write(tmp)
                crc32 = calculate_crc32(tmp, crc32)
            if out_remaining <= 0:
                break
        if fp.tell() >= src_end:
            if decompressor.crc is not None and not decompressor.check_crc():
                raise CrcError(decompressor.crc, decompressor.digest, None)
        return crc32

    def _find_link_target(self, target):
        """Find the target member of a symlink or hardlink member in the archive."""
        targetname = target.as_posix()  # type: str
        linkname = readlink(targetname)
        # Check windows full path symlinks
        if linkname.startswith("\\\\?\\"):
            linkname = linkname[4:]
        # normalize as posix style
        linkname = pathlib.Path(linkname).as_posix()  # type: str
        member = None
        for j in range(len(self.files)):
            if linkname == self.files[j].origin.as_posix():
                # FIXME: when API user specify arcname, it will break
                member = os.path.relpath(linkname, os.path.dirname(targetname))
                break
        if member is None:
            member = linkname
        return member

    def _after_write(self, insize, foutsize, crc):
        self.header.main_streams.substreamsinfo.digestsdefined.append(True)
        self.header.main_streams.substreamsinfo.digests.append(crc)
        if self.header.main_streams.substreamsinfo.unpacksizes is None:
            self.header.main_streams.substreamsinfo.unpacksizes = [insize]
        else:
            self.header.main_streams.substreamsinfo.unpacksizes.append(insize)
        if self.header.main_streams.substreamsinfo.num_unpackstreams_folders is None:
            self.header.main_streams.substreamsinfo.num_unpackstreams_folders = [1]
        else:
            self.header.main_streams.substreamsinfo.num_unpackstreams_folders[-1] += 1
        return foutsize, crc

    def write(self, fp: BinaryIO, f, assym, folder):
        compressor = folder.get_compressor()
        if assym:
            link_target = self._find_link_target(f.origin)  # type: str
            tgt = link_target.encode("utf-8")  # type: bytes
            fd = io.BytesIO(tgt)
            insize, foutsize, crc = compressor.compress(fd, fp)
            fd.close()
        else:
            with f.origin.open(mode="rb") as fd:
                insize, foutsize, crc = compressor.compress(fd, fp)
        return self._after_write(insize, foutsize, crc)

    def writestr(self, fp: BinaryIO, f, folder):
        compressor = folder.get_compressor()
        insize, foutsize, crc = compressor.compress(f.data(), fp)
        return self._after_write(insize, foutsize, crc)

    def flush_archive(self, fp, folder):
        compressor = folder.get_compressor()
        foutsize = compressor.flush(fp)
        if len(self.files) > 0:
            if "maxsize" in self.header.files_info.files[self.last_file_index]:
                self.header.files_info.files[self.last_file_index]["maxsize"] += foutsize
            else:
                self.header.files_info.files[self.last_file_index]["maxsize"] = foutsize
        # Update size data in header
        self.header.main_streams.packinfo.numstreams += 1
        self.header.main_streams.packinfo.crcs.append(compressor.digest)
        self.header.main_streams.packinfo.digestdefined.append(True)
        self.header.main_streams.packinfo.packsizes.append(compressor.packsize)
        folder.unpacksizes = compressor.unpacksizes

    def archive(self, fp: BinaryIO, files, folder, deref=False):
        """Run archive task for specified 7zip folder."""
        f = files[self.current_file_index]
        if f.has_strdata():
            foutsize, crc = self.writestr(fp, f, folder)
            self.header.files_info.files[self.current_file_index]["maxsize"] = foutsize
            self.header.files_info.files[self.current_file_index]["digest"] = crc
            self.last_file_index = self.current_file_index
        elif (f.is_symlink and not deref) or not f.emptystream:
            foutsize, crc = self.write(fp, f, (f.is_symlink and not deref), folder)
            self.header.files_info.files[self.current_file_index]["maxsize"] = foutsize
            self.header.files_info.files[self.current_file_index]["digest"] = crc
            self.last_file_index = self.current_file_index
        self.current_file_index += 1

    def register_filelike(self, id: int, fileish: Union[MemIO, pathlib.Path, None]) -> None:
        """register file-ish to worker."""
        self.target_filepath[id] = fileish<|MERGE_RESOLUTION|>--- conflicted
+++ resolved
@@ -1050,15 +1050,6 @@
             size = last - current
         else:
             raise ValueError("Wrong argument passed for argument bio.")
-<<<<<<< HEAD
-        file_info = self._make_file_info_from_name(bio, size, arcname)
-        self.header.files_info.files.append(file_info)
-        self.header.files_info.emptyfiles.append(file_info["emptystream"])
-        self.files.append(file_info)
-        if size > 0:
-            folder = self.header.main_streams.unpackinfo.folders[-1]
-            self.worker.archive(self.fp, self.files, folder, deref=False)
-=======
         if size > 0:
             self.header.initialize()
             file_info = self._make_file_info_from_name(bio, size, arcname)
@@ -1072,7 +1063,6 @@
             self.header.files_info.files.append(file_info)
             self.header.files_info.emptyfiles.append(file_info["emptystream"])
             self.files.append(file_info)
->>>>>>> 72a983a5
 
     def writestr(self, data: Union[str, bytes, bytearray, memoryview], arcname: str):
         if not isinstance(arcname, str):
