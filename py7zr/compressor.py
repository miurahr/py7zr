#!/usr/bin/python -u
#
# p7zr library
#
# Copyright (c) 2019-2021 Hiroshi Miura <miurahr@linux.com>
# Copyright (c) 2004-2015 by Joachim Bauch, mail@joachim-bauch.de
# 7-Zip Copyright (C) 1999-2010 Igor Pavlov
# LZMA SDK Copyright (C) 1999-2010 Igor Pavlov
#
# This library is free software; you can redistribute it and/or
# modify it under the terms of the GNU Lesser General Public
# License as published by the Free Software Foundation; either
# version 2.1 of the License, or (at your option) any later version.
#
# This library is distributed in the hope that it will be useful,
# but WITHOUT ANY WARRANTY; without even the implied warranty of
# MERCHANTABILITY or FITNESS FOR A PARTICULAR PURPOSE.  See the GNU
# Lesser General Public License for more details.
#
# You should have received a copy of the GNU Lesser General Public
# License along with this library; if not, write to the Free Software
# Foundation, Inc., 59 Temple Place, Suite 330, Boston, MA  02111-1307  USA
#
import bz2
import lzma
import struct
import zlib
from abc import ABC, abstractmethod
from enum import Enum
from typing import Any, Dict, List, Optional, Tuple, Union

import bcj
import ppmd as Ppmd  # type: ignore
import zstandard as Zstd
from Crypto.Cipher import AES
from Crypto.Random import get_random_bytes

import py7zr.bcjfilter as BCJFilter
from py7zr.exceptions import PasswordRequired, UnsupportedCompressionMethodError
from py7zr.helpers import Buffer, BufferedRW, calculate_crc32, calculate_key
from py7zr.properties import (FILTER_ARM, FILTER_ARMTHUMB, FILTER_BZIP2, FILTER_COPY, FILTER_CRYPTO_AES256_SHA256,
                              FILTER_DEFLATE, FILTER_DELTA, FILTER_IA64, FILTER_LZMA, FILTER_LZMA2, FILTER_POWERPC,
                              FILTER_PPMD, FILTER_SPARC, FILTER_X86, FILTER_ZSTD, MAGIC_7Z, READ_BLOCKSIZE,
                              CompressionMethod)


class ISevenZipCompressor(ABC):

    @abstractmethod
    def compress(self, data: Union[bytes, bytearray, memoryview]) -> bytes:
        '''
        Compress data (interface)
        :param data: input data
        :return: output data
        '''
        pass

    @abstractmethod
    def flush(self) -> bytes:
        '''
        Flush output buffer(interface)
        :return: output data
        '''
        pass


class ISevenZipDecompressor(ABC):

    @abstractmethod
    def decompress(self, data: Union[bytes, bytearray, memoryview], max_length: int = -1) -> bytes:
        '''
        Decompress data (interface)
        :param data: input data
        :param max_length: maximum length of output data when it can respect, otherwise ignore.
        :return: output data
        '''
        pass


class AESCompressor(ISevenZipCompressor):
    '''AES Compression(Encryption) class.
    It accept pre-processing filter which may be a LZMA compression.'''

    AES_CBC_BLOCKSIZE = 16

    def __init__(self, password: str) -> None:
        self.cycles = 19  # FIXME
        self.iv = get_random_bytes(16)
        self.salt = b''
        self.method = CompressionMethod.CRYPT_AES256_SHA256
        key = calculate_key(password.encode('utf-16LE'), self.cycles, self.salt, 'sha256')
        self.iv += bytes(self.AES_CBC_BLOCKSIZE - len(self.iv))  # zero padding if iv < AES_CBC_BLOCKSIZE
        self.cipher = AES.new(key, AES.MODE_CBC, self.iv)
        self.flushed = False
        self.buf = Buffer(size=READ_BLOCKSIZE + self.AES_CBC_BLOCKSIZE * 2)

    def encode_filter_properties(self):
        # cycles = secrets.SystemRandom().randint(1, 23)
        saltsize = len(self.salt)
        ivsize = len(self.iv)
        ivfirst = 1  # FIXME: it should always 1
        saltfirst = 1 if len(self.salt) > 0 else 0
        firstbyte = (self.cycles + (ivfirst << 6) + (saltfirst << 7)).to_bytes(1, 'little')
        secondbyte = (((ivsize - 1) & 0x0f) + (((saltsize - saltfirst) << 4) & 0xf0)).to_bytes(1, 'little')
        properties = firstbyte + secondbyte + self.salt + self.iv
        return properties

    def compress(self, data):
        '''Compression + AES encryption with 16byte alignment.'''
        # The size is < 16 which should be only last chunk.
        # From p7zip/CPP/7zip/common/FilterCoder.cpp
        # /*
        # AES filters need 16-bytes alignment for HARDWARE-AES instructions.
        # So we call IFilter::Filter(, size), where (size != 16 * N) only for last data block.
        # AES-CBC filters need data size aligned for 16-bytes.
        # So the encoder can add zeros to the end of original stream.
        # Some filters (BCJ and others) don't process data at the end of stream in some cases.
        # So the encoder and decoder write such last bytes without change.
        # */
        currentlen = len(self.buf) + len(data)
        # hopefully aligned and larger than block size.
        if currentlen >= 16 and (currentlen & 0x0f) == 0:
            self.buf.add(data)
            res = self.cipher.encrypt(self.buf.view)
            self.buf.reset()
        elif currentlen > 16:  # when not aligned
            # nextpos = (currentlen // self.AES_CBC_BLOCKSIZE) * self.AES_CBC_BLOCKSIZE
            nextpos = currentlen & ~0x0f
            buflen = len(self.buf)
            self.buf.add(data[:nextpos - buflen])
            res = self.cipher.encrypt(self.buf.view)
            self.buf.set(data[nextpos - buflen:])
        else:  # pragma: no-cover # smaller than block size, it will processed when flush()
            self.buf.add(data)
            res = b''
        return res

    def flush(self):
        if len(self.buf) > 0:
            padlen = -len(self.buf) & 15  # padlen = 16 - currentlen % 16 if currentlen % 16 > 0 else 0
            self.buf.add(bytes(padlen))
            res = self.cipher.encrypt(self.buf.view)
            self.buf.reset()
        else:
            res = b''
        return res


class AESDecompressor(ISevenZipDecompressor):

    def __init__(self, aes_properties: bytes, password: str) -> None:
        firstbyte = aes_properties[0]
        numcyclespower = firstbyte & 0x3f
        if firstbyte & 0xc0 != 0:
            saltsize = (firstbyte >> 7) & 1
            ivsize = (firstbyte >> 6) & 1
            secondbyte = aes_properties[1]
            saltsize += (secondbyte >> 4)
            ivsize += (secondbyte & 0x0f)
            assert len(aes_properties) == 2 + saltsize + ivsize
            salt = aes_properties[2:2 + saltsize]
            iv = aes_properties[2 + saltsize:2 + saltsize + ivsize]
            assert len(salt) == saltsize
            assert len(iv) == ivsize
            assert numcyclespower <= 24
            if ivsize < 16:
                iv += bytes('\x00' * (16 - ivsize), 'ascii')
            key = calculate_key(password.encode('utf-16LE'), numcyclespower, salt, 'sha256')
            self.cipher = AES.new(key, AES.MODE_CBC, iv)
            self.buf = Buffer(size=READ_BLOCKSIZE + 16)
        else:
            raise UnsupportedCompressionMethodError

    def decompress(self, data: Union[bytes, bytearray, memoryview], max_length: int = -1) -> bytes:
        currentlen = len(self.buf) + len(data)
        # when aligned to 16 bytes(expected)
        if len(data) > 0 and (currentlen & 0x0f) == 0:
            self.buf.add(data)
            temp = self.cipher.decrypt(self.buf.view)
            self.buf.reset()
            return temp
        elif len(data) > 0:  # pragma: no-cover
            # nextpos = (currentlen // 16) * 16
            nextpos = currentlen & ~0x0f
            buflen = len(self.buf)
            temp2 = data[nextpos - buflen:]
            self.buf.add(data[:nextpos - buflen])
            temp = self.cipher.decrypt(self.buf.view)
            self.buf.set(temp2)
            return temp
        elif len(self.buf) == 0:  # pragma: no-cover  # action flush
            return b''
        else:  # pragma: no-cover  # action padding
            # align = 16
            # padlen = (align - offset % align) % align
            #       = (align - (offset & (align - 1))) & (align - 1)
            #       = -offset & (align -1)
            #       = -offset & (16 - 1) = -offset & 15
            padlen = -len(self.buf) & 15
            self.buf.add(bytes(padlen))
            temp3 = self.cipher.decrypt(self.buf.view)  # type: bytes
            self.buf.reset()
            return temp3


class DeflateCompressor(ISevenZipCompressor):

    def __init__(self):
        self._compressor = zlib.compressobj(wbits=-15)

    def compress(self, data):
        return self._compressor.compress(data)

    def flush(self):
        return self._compressor.flush()


class DeflateDecompressor(ISevenZipDecompressor):

    def __init__(self):
        self.flushed = False
        self._decompressor = zlib.decompressobj(wbits=-15)

    def decompress(self, data: Union[bytes, bytearray, memoryview], max_length: int = -1) -> bytes:
        if len(data) == 0:
            if self.flushed:
                return b''
            else:
                self.flushed = True
                return self._decompressor.flush()
        return self._decompressor.decompress(data)


class CopyCompressor(ISevenZipCompressor):

    def compress(self, data: Union[bytes, bytearray, memoryview]) -> bytes:
        return bytes(data)

    def flush(self):
        return b''


class CopyDecompressor(ISevenZipDecompressor):

    def decompress(self, data: Union[bytes, bytearray, memoryview], max_length: int = -1) -> bytes:
        return bytes(data)


class ZstdDecompressor(ISevenZipDecompressor):

    def __init__(self, properties):
        if len(properties) not in [3, 5] or (properties[0], properties[1], 0) > Zstd.ZSTD_VERSION:
            raise UnsupportedCompressionMethodError
        self._buf = BufferedRW()
        ctx = Zstd.ZstdDecompressor()  # type: ignore
        self._decompressor = ctx.stream_writer(self._buf)

    def decompress(self, data: Union[bytes, bytearray, memoryview], max_length: int = -1) -> bytes:
        self._decompressor.write(data)
        if max_length > 0:
            result = self._buf.read(max_length)
        else:
            result = self._buf.read()
        return result


class ZstdCompressor(ISevenZipCompressor):

    def __init__(self):
        self._buf = BufferedRW()
        ctx = Zstd.ZstdCompressor()  # type: ignore
        self._compressor = ctx.stream_writer(self._buf)
        self.flushed = False

    def compress(self, data: Union[bytes, bytearray, memoryview]) -> bytes:
        self._compressor.write(data)
        result = self._buf.read()
        return result

    def flush(self):
        if self.flushed:
            return None
        self._compressor.flush(Zstd.FLUSH_FRAME)
        self.flushed = True
        result = self._buf.read()
        return result


class PpmdDecompressor(ISevenZipDecompressor):

    def __init__(self, properties: bytes):
        if not isinstance(properties, bytes):
            raise UnsupportedCompressionMethodError
        if len(properties) == 5:
            level, mem = struct.unpack("<BL", properties)
        elif len(properties) == 7:
            level, mem, _, _ = struct.unpack("<BLBB", properties)
        else:
            raise UnsupportedCompressionMethodError
        self._buf = BufferedRW()
        self.decoder = None
        self.level = level
        self.mem = mem
        self.initialized = False

    def _init2(self):
        self.decoder = Ppmd.Ppmd7Decoder(self._buf, self.level, self.mem)  # type: ignore
        self.initialized = True

    def decompress(self, data: Union[bytes, bytearray, memoryview], max_length=-1) -> bytes:
        self._buf.write(data)
        if not self.initialized:
            if len(self._buf) <= 4:
                return b''
            self._init2()
        assert self.decoder is not None
        if max_length <= 0:
            return self.decoder.decode(1)
        if len(data) == 0:
            return self.decoder.decode(max_length)
        #
        size = min(READ_BLOCKSIZE, max_length)
        res = bytearray()
        while len(self._buf) > 0 and len(res) < size:
            res += self.decoder.decode(1)
        return bytes(res)


class PpmdCompressor(ISevenZipCompressor):

    def __init__(self, level: int, mem: int):
        self._buf = BufferedRW()
        self.encoder = Ppmd.Ppmd7Encoder(self._buf, level, mem)  # type: ignore

    def compress(self, data: Union[bytes, bytearray, memoryview]) -> bytes:
        self.encoder.encode(data)
        return self._buf.read()

    def flush(self):
        self.encoder.flush()
        return self._buf.read()


class BcjSparcDecoder(ISevenZipDecompressor):

    def __init__(self, size: int):
<<<<<<< HEAD
        self.decoder = bcj.SparcDecoder(size)
=======
        self.decoder = BCJFilter.SparcDecoder(size)
>>>>>>> 1d7f1886

    def decompress(self, data: Union[bytes, bytearray, memoryview], max_length: int = -1) -> bytes:
        return self.decoder.decode(data)


class BcjSparcEncoder(ISevenZipCompressor):

    def __init__(self):
<<<<<<< HEAD
        self.encoder = bcj.SparcEncoder()
=======
        self.encoder = BCJFilter.SparcEncoder()
>>>>>>> 1d7f1886

    def compress(self, data: Union[bytes, bytearray, memoryview]) -> bytes:
        return self.encoder.encode(data)

    def flush(self):
        return self.encoder.flush()


class BcjPpcDecoder(ISevenZipDecompressor):

    def __init__(self, size: int):
<<<<<<< HEAD
        self.decoder = bcj.PpcDecoder(size)
=======
        self.decoder = BCJFilter.PpcDecoder(size)
>>>>>>> 1d7f1886

    def decompress(self, data: Union[bytes, bytearray, memoryview], max_length: int = -1) -> bytes:
        return self.decoder.decode(data)


class BcjPpcEncoder(ISevenZipCompressor):

    def __init__(self):
<<<<<<< HEAD
        self.encoder = bcj.PpcEncoder()
=======
        self.encoder = BCJFilter.PpcEncoder()
>>>>>>> 1d7f1886

    def compress(self, data: Union[bytes, bytearray, memoryview]) -> bytes:
        return self.encoder.encode(data)

    def flush(self):
        return self.encoder.flush()


class BcjArmtDecoder(ISevenZipDecompressor):

    def __init__(self, size: int):
<<<<<<< HEAD
        self.decoder = bcj.ArmtDecoder(size)
=======
        self.decoder = BCJFilter.ArmtDecoder(size)
>>>>>>> 1d7f1886

    def decompress(self, data: Union[bytes, bytearray, memoryview], max_length: int = -1) -> bytes:
        return self.decoder.decode(data)


class BcjArmtEncoder(ISevenZipCompressor):

    def __init__(self):
<<<<<<< HEAD
        self.encoder = bcj.ArmtEncoder()
=======
        self.encoder = BCJFilter.ArmtEncoder()
>>>>>>> 1d7f1886

    def compress(self, data: Union[bytes, bytearray, memoryview]) -> bytes:
        return self.encoder.encode(data)

    def flush(self):
        return self.encoder.flush()


class BcjArmDecoder(ISevenZipDecompressor):

    def __init__(self, size: int):
<<<<<<< HEAD
        self.decoder = bcj.ArmDecoder(size)
=======
        self.decoder = BCJFilter.ArmDecoder(size)
>>>>>>> 1d7f1886

    def decompress(self, data: Union[bytes, bytearray, memoryview], max_length: int = -1) -> bytes:
        return self.decoder.decode(data)


class BcjArmEncoder(ISevenZipCompressor):

    def __init__(self):
<<<<<<< HEAD
        self.encoder = bcj.ArmEncoder()
=======
        self.encoder = BCJFilter.ArmEncoder()
>>>>>>> 1d7f1886

    def compress(self, data: Union[bytes, bytearray, memoryview]) -> bytes:
        return self.encoder.encode(data)

    def flush(self):
        return self.encoder.flush()


class BCJDecoder(ISevenZipDecompressor):

    def __init__(self, size: int):
<<<<<<< HEAD
        self.decoder = bcj.BCJDecoder(size)
=======
        self.decoder = BCJFilter.BCJDecoder(size)
>>>>>>> 1d7f1886

    def decompress(self, data: Union[bytes, bytearray, memoryview], max_length: int = -1) -> bytes:
        return self.decoder.decode(data)


class BCJEncoder(ISevenZipCompressor):

    def __init__(self):
<<<<<<< HEAD
        self.encoder = bcj.BCJEncoder()
=======
        self.encoder = BCJFilter.BCJEncoder()
>>>>>>> 1d7f1886

    def compress(self, data: Union[bytes, bytearray, memoryview]) -> bytes:
        return self.encoder.encode(data)

    def flush(self):
        return self.encoder.flush()


algorithm_class_map = {
    FILTER_ZSTD: (ZstdCompressor, ZstdDecompressor),
    FILTER_PPMD: (PpmdCompressor, PpmdDecompressor),
    FILTER_BZIP2: (bz2.BZ2Compressor, bz2.BZ2Decompressor),
    FILTER_COPY: (CopyCompressor, CopyDecompressor),
    FILTER_DEFLATE: (DeflateCompressor, DeflateDecompressor),
    FILTER_CRYPTO_AES256_SHA256: (AESCompressor, AESDecompressor),
    FILTER_X86: (BCJEncoder, BCJDecoder),
    FILTER_ARM: (BcjArmEncoder, BcjArmDecoder),
    FILTER_ARMTHUMB: (BcjArmtEncoder, BcjArmtDecoder),
    FILTER_POWERPC: (BcjPpcEncoder, BcjPpcDecoder),
    FILTER_SPARC: (BcjSparcEncoder, BcjSparcDecoder),
}  # type: Dict[int, Tuple[Any, Any]]


class LZMA1Decompressor(ISevenZipDecompressor):
    def __init__(self, filters, unpacksize):
        self._decompressor = lzma.LZMADecompressor(format=lzma.FORMAT_RAW, filters=filters)
        self.unpacksize = unpacksize

    def decompress(self, data, max_length):
        return self._decompressor.decompress(data, max_length)


class SevenZipDecompressor:
    """Main decompressor object which is properly configured and bind to each 7zip folder.
    because 7zip folder can have a custom compression method"""

    def __init__(self, coders: List[Dict[str, Any]], packsize: int, unpacksizes: List[int], crc: Optional[int],
                 password: Optional[str] = None) -> None:
        self.input_size = packsize
        self.unpacksizes = unpacksizes
        self.consumed = 0  # type: int
        self.crc = crc
        self.digest = 0
        if len(coders) > 4:
            raise UnsupportedCompressionMethodError('Maximum cascade of filters is 4 but got {}.'.format(len(coders)))
        self.methods_map = [SupportedMethods.is_native_coder(coder) for coder in coders]  # type: List[bool]
        # Check if password given for encrypted archive
        if SupportedMethods.needs_password(coders) and password is None:
            raise PasswordRequired("Password is required for extracting given archive.")
        # Check filters combination and required parameters
        if len(coders) >= 2:
            target_compressor = False
            has_bcj = False
            bcj_index = -1
            for i, coder in enumerate(coders):
                filter_id = SupportedMethods.get_filter_id(coder)
                if SupportedMethods.is_compressor_id(filter_id) and filter_id != FILTER_LZMA2:
                    target_compressor = True
                if filter_id in [FILTER_X86, FILTER_ARM, FILTER_ARMTHUMB, FILTER_POWERPC, FILTER_SPARC]:
                    has_bcj = True
                    bcj_index = i
                # hack for LZMA1+BCJ which should be native+alternative
                if target_compressor and has_bcj:
                    self.methods_map[bcj_index] = False
                    break
        self.chain = []  # type: List[Union[bz2.BZ2Decompressor, lzma.LZMADecompressor, ISevenZipDecompressor]]
        self._unpacksizes = []  # type: List[int]
        self.input_size = self.input_size
        shift = 0
        prev = False
        for i, r in enumerate(self.methods_map):
            shift += 1 if r and prev else 0
            prev = r
            self._unpacksizes.append(unpacksizes[i - shift])
        self._unpacked = [0 for _ in range(len(self._unpacksizes))]
        self.consumed = 0
        self._unused = bytearray()
        self._buf = bytearray()
        self._pos = 0
        # ---
        if all(self.methods_map):
            decompressor = self._get_lzma_decompressor(coders, unpacksizes[-1])
            self.chain.append(decompressor)
        elif not any(self.methods_map):
            for i in range(len(coders)):
                self.chain.append(self._get_alternative_decompressor(coders[i], unpacksizes[i], password))
        elif any(self.methods_map):
            for i in range(len(coders)):
                if (not any(self.methods_map[:i])) and all(self.methods_map[i:]):
                    for j in range(i):
                        self.chain.append(self._get_alternative_decompressor(coders[j], unpacksizes[j], password))
                    self.chain.append(self._get_lzma_decompressor(coders[i:], unpacksizes[i]))
                    break
            else:
                for i in range(len(coders)):
                    if self.methods_map[i]:
                        self.chain.append(self._get_lzma_decompressor([coders[i]], unpacksizes[i]))
                    else:
                        self.chain.append(self._get_alternative_decompressor(coders[i], unpacksizes[i], password))
        else:
            raise UnsupportedCompressionMethodError

    def _decompress(self, data, max_length: int):
        for i, decompressor in enumerate(self.chain):
            if self._unpacked[i] < self._unpacksizes[i]:
                if isinstance(decompressor, LZMA1Decompressor):
                    data = decompressor.decompress(data, max_length)  # always give max_length for lzma1
                else:
                    data = decompressor.decompress(data)
                self._unpacked[i] += len(data)
            elif len(data) == 0:
                data = b''
            else:
                raise EOFError
        return data

    def decompress(self, fp, max_length: int = -1) -> bytes:
        # read data from disk
        rest_size = self.input_size - self.consumed
        read_size = min(rest_size, READ_BLOCKSIZE)
        data = fp.read(read_size)
        self.consumed += len(data)
        #
        if max_length < 0:
            res = self._buf[self._pos:] + self._decompress(self._unused + data, max_length)
            self._buf = bytearray()
            self._unused = bytearray()
            self._pos = 0
        else:
            current_buf_len = len(self._buf) - self._pos
            if current_buf_len >= max_length:
                self._unused.extend(data)
                res = self._buf[self._pos:self._pos + max_length]
                self._pos += max_length
            else:
                if len(self._unused) > 0:
                    tmp = self._decompress(self._unused + data, max_length)
                    self._unused = bytearray()
                else:
                    tmp = self._decompress(data, max_length)
                if current_buf_len + len(tmp) <= max_length:
                    res = self._buf[self._pos:] + tmp
                    self._buf = bytearray()
                    self._pos = 0
                else:
                    res = self._buf[self._pos:] + tmp[:max_length - current_buf_len]
                    self._buf = bytearray(tmp[max_length - current_buf_len:])
                    self._pos = 0
        self.digest = calculate_crc32(res, self.digest)
        return res

    def check_crc(self):
        return self.crc == self.digest

    @property
    def unused_size(self):
        return len(self._unused)

    def _get_lzma_decompressor(self, coders: List[Dict[str, Any]], unpacksize: int):
        filters = []  # type: List[Dict[str, Any]]
        lzma1 = False
        for coder in coders:
            if coder['numinstreams'] != 1 or coder['numoutstreams'] != 1:
                raise UnsupportedCompressionMethodError('Only a simple compression method is currently supported.')
            if not SupportedMethods.is_native_coder(coder):
                raise UnsupportedCompressionMethodError
            properties = coder.get('properties', None)
            filter_id = SupportedMethods.get_filter_id(coder)
            if filter_id == FILTER_LZMA:
                lzma1 = True
            if properties is not None:
                filters[:0] = [lzma._decode_filter_properties(filter_id, properties)]  # type: ignore
            else:
                filters[:0] = [{'id': filter_id}]
        if lzma1:
            return LZMA1Decompressor(filters, unpacksize)
        else:
            return lzma.LZMADecompressor(format=lzma.FORMAT_RAW, filters=filters)

    def _get_alternative_decompressor(self, coder: Dict[str, Any], unpacksize=None, password=None) -> Union[bz2.BZ2Decompressor, lzma.LZMADecompressor, ISevenZipDecompressor]:  # noqa
        filter_id = SupportedMethods.get_filter_id(coder)
        # Special treatment for BCJ filters
        if filter_id in [FILTER_X86, FILTER_ARM, FILTER_ARMTHUMB, FILTER_POWERPC, FILTER_SPARC]:
            return algorithm_class_map[filter_id][1](size=unpacksize)
        # Check supported?
        if SupportedMethods.is_native_coder(coder):
            raise UnsupportedCompressionMethodError('Unknown method code:{}'.format(coder['method']))
        if filter_id not in algorithm_class_map:
            raise UnsupportedCompressionMethodError('Unknown method filter_id:{}'.format(filter_id))
        if algorithm_class_map[filter_id][1] is None:
            raise UnsupportedCompressionMethodError(
                'Decompression is not supported by {}.'.format(SupportedMethods.get_method_name_id(filter_id)))
        #
        if SupportedMethods.is_crypto_id(filter_id):
            return algorithm_class_map[filter_id][1](coder['properties'], password)
        elif SupportedMethods.need_property(filter_id):
            return algorithm_class_map[filter_id][1](coder['properties'])
        else:
            return algorithm_class_map[filter_id][1]()


class SevenZipCompressor:
    """Main compressor object to configured for each 7zip folder."""

    __slots__ = ['filters', 'chain', 'compressor', 'coders', 'methods_map', 'digest', 'packsize', '_unpacksizes']

    def __init__(self, filters=None, password=None):
        self.filters = []  # type: List[ISevenZipCompressor]
        self.chain = []
        self.digest = 0
        self.packsize = 0
        self._unpacksizes = []
        if filters is None:
            self.filters = [{"id": lzma.FILTER_LZMA2, "preset": 7 | lzma.PRESET_EXTREME}]
        else:
            self.filters = filters
        if len(self.filters) > 4:
            raise UnsupportedCompressionMethodError('Maximum cascade of filters is 4 but got {}.'.format(len(self.filters)))
        self.methods_map = [SupportedMethods.is_native_filter(filter) for filter in self.filters]
        self.coders = []
        if all(self.methods_map) and SupportedMethods.is_compressor(self.filters[-1]):  # all native
            self._set_native_compressors_coders(self.filters)
            return
        #
        for i, f in enumerate(self.filters):
            if f['id'] == FILTER_X86:
                self.methods_map[i] = False
        #
        if not any(self.methods_map):  # all alternative
            for f in filters:
                self._set_alternate_compressors_coders(f, password)
        elif SupportedMethods.is_crypto_id(self.filters[-1]['id']) and all(self.methods_map[:-1]):
            self._set_native_compressors_coders(self.filters[:-1])
            self._set_alternate_compressors_coders(self.filters[-1], password)
        else:
            raise UnsupportedCompressionMethodError

    def _set_native_compressors_coders(self, filters):
        self.chain.append(lzma.LZMACompressor(format=lzma.FORMAT_RAW, filters=filters))
        self._unpacksizes.append(0)
        for filter in filters:
            self.coders.insert(0, SupportedMethods.get_coder(filter))

    def _set_alternate_compressors_coders(self, alt_filter, password=None):
        filter_id = alt_filter['id']
        properties = None
        if filter_id not in algorithm_class_map:
            raise UnsupportedCompressionMethodError
        elif SupportedMethods.is_crypto_id(filter_id):
            compressor = algorithm_class_map[filter_id][0](password)
        elif SupportedMethods.need_property(filter_id):
            if filter_id == FILTER_ZSTD:
                level = 3
                properties = struct.pack("BBBBB", Zstd.ZSTD_VERSION[0], Zstd.ZSTD_VERSION[1], level, 0, 0)
                compressor = algorithm_class_map[filter_id][0]()
            elif filter_id == FILTER_PPMD:
                order = alt_filter.get('level', 6)
                mem_size = alt_filter.get('mem', 16) << 20
                properties = struct.pack("<BLBB", order, mem_size, 0, 0)
                compressor = algorithm_class_map[filter_id][0](order, mem_size)
        else:
            compressor = algorithm_class_map[filter_id][0]()
        if SupportedMethods.is_crypto_id(filter_id):
            properties = compressor.encode_filter_properties()
        self.chain.append(compressor)
        self._unpacksizes.append(0)
        self.coders.insert(0, {'method': SupportedMethods.get_method_id(filter_id),
                               'properties': properties, 'numinstreams': 1, 'numoutstreams': 1})

    def compress(self, fd, fp, crc=0):
        data = fd.read(READ_BLOCKSIZE)
        insize = len(data)
        foutsize = 0
        while data:
            crc = calculate_crc32(data, crc)
            for i, compressor in enumerate(self.chain):
                self._unpacksizes[i] += len(data)
                data = compressor.compress(data)
            self.packsize += len(data)
            self.digest = calculate_crc32(data, self.digest)
            foutsize += len(data)
            fp.write(data)
            data = fd.read(READ_BLOCKSIZE)
            insize += len(data)
        return insize, foutsize, crc

    def flush(self, fp):
        data = None
        for i, compressor in enumerate(self.chain):
            if data:
                self._unpacksizes[i] += len(data)
                data = compressor.compress(data)
                data += compressor.flush()
            else:
                data = compressor.flush()
        self.packsize += len(data)
        self.digest = calculate_crc32(data, self.digest)
        fp.write(data)
        return len(data)

    @property
    def unpacksizes(self):
        result = []
        shift = 0
        prev = False
        for i, r in enumerate(self.methods_map):
            shift += 1 if r and prev else 0
            prev = r
            result.insert(0, self._unpacksizes[i - shift])
        return result


class MethodsType(Enum):
    compressor = 0
    filter = 1
    crypto = 2


class SupportedMethods:
    """Hold list of methods."""

    formats = [{'name': "7z", 'magic': MAGIC_7Z}]
    methods = [{'id': CompressionMethod.COPY, 'name': 'COPY', 'native': False, 'need_prop': False,
                'filter_id': FILTER_COPY, 'type': MethodsType.compressor},
               {'id': CompressionMethod.LZMA2, 'name': "LZMA2", 'native': True, 'need_prop': True,
                'filter_id': FILTER_LZMA2, 'type': MethodsType.compressor},
               {'id': CompressionMethod.DELTA, 'name': "DELTA", 'native': True, 'need_prop': True,
                'filter_id': FILTER_DELTA, 'type': MethodsType.filter},
               {'id': CompressionMethod.LZMA, 'name': "LZMA", 'native': True, 'need_prop': True,
                'filter_id': FILTER_LZMA, 'type': MethodsType.compressor},
               {'id': CompressionMethod.P7Z_BCJ, 'name': "BCJ", 'native': True, 'need_prop': False,
                'filter_id': FILTER_X86, 'type': MethodsType.filter},
               {'id': CompressionMethod.BCJ_PPC, 'name': 'PPC', 'native': True, 'need_prop': False,
                'filter_id': FILTER_POWERPC, 'type': MethodsType.filter},
               {'id': CompressionMethod.BCJ_IA64, 'name': 'IA64', 'native': True, 'need_prop': False,
                'filter_id': FILTER_IA64, 'type': MethodsType.filter},
               {'id': CompressionMethod.BCJ_ARM, 'name': "ARM", 'native': True, 'need_prop': False,
                'filter_id': FILTER_ARM, 'type': MethodsType.filter},
               {'id': CompressionMethod.BCJ_ARMT, 'name': "ARMT", 'native': True, 'need_prop': False,
                'filter_id': FILTER_ARMTHUMB, 'type': MethodsType.filter},
               {'id': CompressionMethod.BCJ_SPARC, 'name': 'SPARC', 'native': True, 'need_prop': False,
                'filter_id': FILTER_SPARC, 'type': MethodsType.filter},
               {'id': CompressionMethod.MISC_DEFLATE, 'name': 'DEFLATE', 'native': False, 'need_prop': False,
                'filter_id': FILTER_DEFLATE, 'type': MethodsType.compressor},
               {'id': CompressionMethod.MISC_BZIP2, 'name': 'BZip2', 'native': False, 'need_prop': False,
                'filter_id': FILTER_BZIP2, 'type': MethodsType.compressor},
               {'id': CompressionMethod.MISC_ZSTD, 'name': 'ZStandard', 'native': False, 'need_prop': True,
                'filter_id': FILTER_ZSTD, 'type': MethodsType.compressor},
               {'id': CompressionMethod.PPMD, 'name': 'PPMd', 'native': False, 'need_prop': True,
                'filter_id': FILTER_PPMD, 'type': MethodsType.compressor},
               {'id': CompressionMethod.CRYPT_AES256_SHA256, 'name': '7zAES', 'native': False, 'need_prop': True,
                'filter_id': FILTER_CRYPTO_AES256_SHA256, 'type': MethodsType.crypto},
               ]

    @classmethod
    def _find_method(cls, key_id, key_value):
        return next((item for item in cls.methods if item[key_id] == key_value), None)

    @classmethod
    def get_method_name_id(cls, filter_id):
        method = cls._find_method('filter_id', filter_id)
        return method['name']

    @classmethod
    def get_filter_id(cls, coder):
        method = cls._find_method('id', coder['method'])
        if method is None:
            return None
        return method['filter_id']

    @classmethod
    def is_native_filter(cls, filter) -> bool:
        method = cls._find_method('filter_id', filter['id'])
        if method is None:
            raise UnsupportedCompressionMethodError
        return method['native']

    @classmethod
    def is_compressor(cls, filter):
        method = cls._find_method('filter_id', filter['id'])
        return method['type'] == MethodsType.compressor

    @classmethod
    def is_compressor_id(cls, filter_id):
        method = cls._find_method('filter_id', filter_id)
        return method['type'] == MethodsType.compressor

    @classmethod
    def is_native_coder(cls, coder) -> bool:
        method = cls._find_method('id', coder['method'])
        if method is None:
            raise UnsupportedCompressionMethodError
        return method['native']

    @classmethod
    def need_property(cls, filter_id):
        method = cls._find_method('filter_id', filter_id)
        if method is None:
            raise UnsupportedCompressionMethodError
        return method['need_prop']

    @classmethod
    def is_crypto_id(cls, filter_id) -> bool:
        method = cls._find_method('filter_id', filter_id)
        if method is None:
            raise UnsupportedCompressionMethodError
        return method['type'] == MethodsType.crypto

    @classmethod
    def get_method_id(cls, filter_id) -> bytes:
        method = cls._find_method('filter_id', filter_id)
        if method is None:
            raise UnsupportedCompressionMethodError
        return method['id']

    @classmethod
    def get_coder(cls, filter) -> Dict[str, Any]:
        method = cls.get_method_id(filter['id'])
        if filter['id'] in [lzma.FILTER_LZMA1, lzma.FILTER_LZMA2, lzma.FILTER_DELTA]:
            properties = lzma._encode_filter_properties(filter)  # type: Optional[bytes] # type: ignore  # noqa
        else:
            properties = None
        return {'method': method, 'properties': properties, 'numinstreams': 1, 'numoutstreams': 1}

    @classmethod
    def needs_password(cls, coders) -> bool:
        for coder in coders:
            filter_id = SupportedMethods.get_filter_id(coder)
            if filter_id is None:
                continue
            if SupportedMethods.is_crypto_id(filter_id):
                return True
        return False


def get_methods_names_string(coders_lists: List[List[dict]]) -> str:
    # list of known method names with a display priority order
    methods_namelist = ['LZMA2', 'LZMA', 'BZip2', 'DEFLATE', 'DEFLATE64*', 'delta', 'COPY', 'PPMd', 'ZStandard',
                        'LZ4*', 'BCJ2*', 'BCJ', 'ARM', 'ARMT', 'IA64', 'PPC', 'SPARC', '7zAES']
    unsupported_methods = {CompressionMethod.P7Z_BCJ2: 'BCJ2*',
                           CompressionMethod.MISC_LZ4: 'LZ4*',
                           CompressionMethod.MISC_DEFLATE64: 'DEFLATE64*'}
    methods_names = []
    for coders in coders_lists:
        for coder in coders:
            for m in SupportedMethods.methods:
                if coder['method'] == m['id']:
                    methods_names.append(m['name'])
            if coder['method'] in unsupported_methods:
                methods_names.append(unsupported_methods[coder['method']])
    return ', '.join(filter(lambda x: x in methods_names, methods_namelist))<|MERGE_RESOLUTION|>--- conflicted
+++ resolved
@@ -29,19 +29,22 @@
 from enum import Enum
 from typing import Any, Dict, List, Optional, Tuple, Union
 
-import bcj
 import ppmd as Ppmd  # type: ignore
 import zstandard as Zstd
 from Crypto.Cipher import AES
 from Crypto.Random import get_random_bytes
 
-import py7zr.bcjfilter as BCJFilter
 from py7zr.exceptions import PasswordRequired, UnsupportedCompressionMethodError
 from py7zr.helpers import Buffer, BufferedRW, calculate_crc32, calculate_key
 from py7zr.properties import (FILTER_ARM, FILTER_ARMTHUMB, FILTER_BZIP2, FILTER_COPY, FILTER_CRYPTO_AES256_SHA256,
                               FILTER_DEFLATE, FILTER_DELTA, FILTER_IA64, FILTER_LZMA, FILTER_LZMA2, FILTER_POWERPC,
                               FILTER_PPMD, FILTER_SPARC, FILTER_X86, FILTER_ZSTD, MAGIC_7Z, READ_BLOCKSIZE,
                               CompressionMethod)
+
+try:
+    import bcj as BCJFilter
+except ImportError:
+    import py7zr.bcjfilter as BCJFilter
 
 
 class ISevenZipCompressor(ABC):
@@ -344,11 +347,7 @@
 class BcjSparcDecoder(ISevenZipDecompressor):
 
     def __init__(self, size: int):
-<<<<<<< HEAD
-        self.decoder = bcj.SparcDecoder(size)
-=======
         self.decoder = BCJFilter.SparcDecoder(size)
->>>>>>> 1d7f1886
 
     def decompress(self, data: Union[bytes, bytearray, memoryview], max_length: int = -1) -> bytes:
         return self.decoder.decode(data)
@@ -357,11 +356,7 @@
 class BcjSparcEncoder(ISevenZipCompressor):
 
     def __init__(self):
-<<<<<<< HEAD
-        self.encoder = bcj.SparcEncoder()
-=======
         self.encoder = BCJFilter.SparcEncoder()
->>>>>>> 1d7f1886
 
     def compress(self, data: Union[bytes, bytearray, memoryview]) -> bytes:
         return self.encoder.encode(data)
@@ -373,11 +368,7 @@
 class BcjPpcDecoder(ISevenZipDecompressor):
 
     def __init__(self, size: int):
-<<<<<<< HEAD
-        self.decoder = bcj.PpcDecoder(size)
-=======
         self.decoder = BCJFilter.PpcDecoder(size)
->>>>>>> 1d7f1886
 
     def decompress(self, data: Union[bytes, bytearray, memoryview], max_length: int = -1) -> bytes:
         return self.decoder.decode(data)
@@ -386,11 +377,7 @@
 class BcjPpcEncoder(ISevenZipCompressor):
 
     def __init__(self):
-<<<<<<< HEAD
-        self.encoder = bcj.PpcEncoder()
-=======
         self.encoder = BCJFilter.PpcEncoder()
->>>>>>> 1d7f1886
 
     def compress(self, data: Union[bytes, bytearray, memoryview]) -> bytes:
         return self.encoder.encode(data)
@@ -402,11 +389,7 @@
 class BcjArmtDecoder(ISevenZipDecompressor):
 
     def __init__(self, size: int):
-<<<<<<< HEAD
-        self.decoder = bcj.ArmtDecoder(size)
-=======
         self.decoder = BCJFilter.ArmtDecoder(size)
->>>>>>> 1d7f1886
 
     def decompress(self, data: Union[bytes, bytearray, memoryview], max_length: int = -1) -> bytes:
         return self.decoder.decode(data)
@@ -415,11 +398,7 @@
 class BcjArmtEncoder(ISevenZipCompressor):
 
     def __init__(self):
-<<<<<<< HEAD
-        self.encoder = bcj.ArmtEncoder()
-=======
         self.encoder = BCJFilter.ArmtEncoder()
->>>>>>> 1d7f1886
 
     def compress(self, data: Union[bytes, bytearray, memoryview]) -> bytes:
         return self.encoder.encode(data)
@@ -431,11 +410,7 @@
 class BcjArmDecoder(ISevenZipDecompressor):
 
     def __init__(self, size: int):
-<<<<<<< HEAD
-        self.decoder = bcj.ArmDecoder(size)
-=======
         self.decoder = BCJFilter.ArmDecoder(size)
->>>>>>> 1d7f1886
 
     def decompress(self, data: Union[bytes, bytearray, memoryview], max_length: int = -1) -> bytes:
         return self.decoder.decode(data)
@@ -444,11 +419,7 @@
 class BcjArmEncoder(ISevenZipCompressor):
 
     def __init__(self):
-<<<<<<< HEAD
-        self.encoder = bcj.ArmEncoder()
-=======
         self.encoder = BCJFilter.ArmEncoder()
->>>>>>> 1d7f1886
 
     def compress(self, data: Union[bytes, bytearray, memoryview]) -> bytes:
         return self.encoder.encode(data)
@@ -460,11 +431,7 @@
 class BCJDecoder(ISevenZipDecompressor):
 
     def __init__(self, size: int):
-<<<<<<< HEAD
-        self.decoder = bcj.BCJDecoder(size)
-=======
         self.decoder = BCJFilter.BCJDecoder(size)
->>>>>>> 1d7f1886
 
     def decompress(self, data: Union[bytes, bytearray, memoryview], max_length: int = -1) -> bytes:
         return self.decoder.decode(data)
@@ -473,11 +440,7 @@
 class BCJEncoder(ISevenZipCompressor):
 
     def __init__(self):
-<<<<<<< HEAD
-        self.encoder = bcj.BCJEncoder()
-=======
         self.encoder = BCJFilter.BCJEncoder()
->>>>>>> 1d7f1886
 
     def compress(self, data: Union[bytes, bytearray, memoryview]) -> bytes:
         return self.encoder.encode(data)
