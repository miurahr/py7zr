--- conflicted
+++ resolved
@@ -36,13 +36,8 @@
 
 from py7zr.exceptions import PasswordRequired, UnsupportedCompressionMethodError
 from py7zr.helpers import Buffer, BufferedRW, calculate_crc32, calculate_key
-<<<<<<< HEAD
-from py7zr.properties import (COMPRESSION_METHOD, FILTER_ARM, FILTER_ARMTHUMB, FILTER_BZIP2, FILTER_COPY,
-                              FILTER_CRYPTO_AES256_SHA256, FILTER_DEFLATE, FILTER_DELTA, FILTER_IA64, FILTER_LZMA,
-                              FILTER_LZMA2, FILTER_POWERPC, FILTER_PPMD, FILTER_SPARC, FILTER_X86, FILTER_ZSTD, MAGIC_7Z,
-                              get_default_blocksize)
-=======
 from py7zr.properties import (
+    COMPRESSION_METHOD,
     FILTER_ARM,
     FILTER_ARMTHUMB,
     FILTER_BZIP2,
@@ -60,19 +55,13 @@
     FILTER_ZSTD,
     MAGIC_7Z,
     CompressionMethod,
-    RuntimeConstant,
+    get_default_blocksize
 )
->>>>>>> 65a5cb64
 
 try:
     import bcj as BCJFilter  # type: ignore  # noqa
 except ImportError:
     import py7zr.bcjfilter as BCJFilter  # type: ignore  # noqa
-<<<<<<< HEAD
-
-import py7zr.pyzstdfilter as Zstd
-=======
->>>>>>> 65a5cb64
 
 ZSTD_VERSION = (1, 4, 8)
 
@@ -117,15 +106,9 @@
     def __init__(self, password: str, blocksize: Optional[int] = None) -> None:
         self.cycles = 19  # as same as p7zip
         self.iv = get_random_bytes(16)
-<<<<<<< HEAD
-        self.salt = b''
-        self.method = COMPRESSION_METHOD.CRYPT_AES256_SHA256
-        key = calculate_key(password.encode('utf-16LE'), self.cycles, self.salt, 'sha256')
-=======
         self.salt = b""
         self.method = CompressionMethod.CRYPT_AES256_SHA256
         key = calculate_key(password.encode("utf-16LE"), self.cycles, self.salt, "sha256")
->>>>>>> 65a5cb64
         self.iv += bytes(self.AES_CBC_BLOCKSIZE - len(self.iv))  # zero padding if iv < AES_CBC_BLOCKSIZE
         self.cipher = AES.new(key, AES.MODE_CBC, self.iv)
         self.flushed = False
@@ -187,12 +170,8 @@
 
 
 class AESDecompressor(ISevenZipDecompressor):
-<<<<<<< HEAD
 
     def __init__(self, aes_properties: bytes, password: str, blocksize: Optional[int] = None) -> None:
-=======
-    def __init__(self, aes_properties: bytes, password: str) -> None:
->>>>>>> 65a5cb64
         firstbyte = aes_properties[0]
         numcyclespower = firstbyte & 0x3F
         if firstbyte & 0xC0 != 0:
@@ -290,12 +269,8 @@
 
 
 class PpmdDecompressor(ISevenZipDecompressor):
-<<<<<<< HEAD
 
     def __init__(self, properties: bytes, blocksize: Optional[int] = None):
-=======
-    def __init__(self, properties: bytes):
->>>>>>> 65a5cb64
         if not isinstance(properties, bytes):
             raise UnsupportedCompressionMethodError
         if len(properties) == 5:
@@ -339,14 +314,9 @@
 
 
 class PpmdCompressor(ISevenZipCompressor):
-<<<<<<< HEAD
 
     def __init__(self, level: int, mem: int, blocksize: Optional[int] = None):
         self._buf = BufferedRW(blocksize)
-=======
-    def __init__(self, level: int, mem: int):
-        self._buf = BufferedRW()
->>>>>>> 65a5cb64
         self.encoder = Ppmd.Ppmd7Encoder(self._buf, level, mem)  # type: ignore
 
     def compress(self, data: Union[bytes, bytearray, memoryview]) -> bytes:
@@ -502,10 +472,6 @@
     """Main decompressor object which is properly configured and bind to each 7zip folder.
     because 7zip folder can have a custom compression method"""
 
-<<<<<<< HEAD
-    def __init__(self, coders: List[Dict[str, Any]], packsize: int, unpacksizes: List[int], crc: Optional[int],
-                 password: Optional[str] = None, blocksize: Optional[int] = None) -> None:
-=======
     def __init__(
         self,
         coders: List[Dict[str, Any]],
@@ -513,8 +479,8 @@
         unpacksizes: List[int],
         crc: Optional[int],
         password: Optional[str] = None,
+        blocksize: Optional[int] = None,
     ) -> None:
->>>>>>> 65a5cb64
         self.input_size = packsize
         self.unpacksizes = unpacksizes
         self.consumed: int = 0
@@ -690,15 +656,9 @@
             )
         #
         if SupportedMethods.is_crypto_id(filter_id):
-<<<<<<< HEAD
-            return algorithm_class_map[filter_id][1](coder['properties'], password, self.block_size)
+            return algorithm_class_map[filter_id][1](coder["properties"], password, self.block_size)
         elif SupportedMethods.need_property(filter_id):
-            return algorithm_class_map[filter_id][1](coder['properties'], self.block_size)
-=======
-            return algorithm_class_map[filter_id][1](coder["properties"], password)
-        elif SupportedMethods.need_property(filter_id):
-            return algorithm_class_map[filter_id][1](coder["properties"])
->>>>>>> 65a5cb64
+            return algorithm_class_map[filter_id][1](coder["properties"], self.block_size)
         else:
             return algorithm_class_map[filter_id][1]()
 
@@ -844,44 +804,10 @@
 class SupportedMethods:
     """Hold list of methods."""
 
-<<<<<<< HEAD
-    formats = [{'name': "7z", 'magic': MAGIC_7Z}]
-    methods = [{'id': COMPRESSION_METHOD.COPY, 'name': 'COPY', 'native': False, 'need_prop': False,
-                'filter_id': FILTER_COPY, 'type': MethodsType.compressor},
-               {'id': COMPRESSION_METHOD.LZMA2, 'name': "LZMA2", 'native': True, 'need_prop': True,
-                'filter_id': FILTER_LZMA2, 'type': MethodsType.compressor},
-               {'id': COMPRESSION_METHOD.DELTA, 'name': "DELTA", 'native': True, 'need_prop': True,
-                'filter_id': FILTER_DELTA, 'type': MethodsType.filter},
-               {'id': COMPRESSION_METHOD.LZMA, 'name': "LZMA", 'native': True, 'need_prop': True,
-                'filter_id': FILTER_LZMA, 'type': MethodsType.compressor},
-               {'id': COMPRESSION_METHOD.P7Z_BCJ, 'name': "BCJ", 'native': True, 'need_prop': False,
-                'filter_id': FILTER_X86, 'type': MethodsType.filter},
-               {'id': COMPRESSION_METHOD.BCJ_PPC, 'name': 'PPC', 'native': True, 'need_prop': False,
-                'filter_id': FILTER_POWERPC, 'type': MethodsType.filter},
-               {'id': COMPRESSION_METHOD.BCJ_IA64, 'name': 'IA64', 'native': True, 'need_prop': False,
-                'filter_id': FILTER_IA64, 'type': MethodsType.filter},
-               {'id': COMPRESSION_METHOD.BCJ_ARM, 'name': "ARM", 'native': True, 'need_prop': False,
-                'filter_id': FILTER_ARM, 'type': MethodsType.filter},
-               {'id': COMPRESSION_METHOD.BCJ_ARMT, 'name': "ARMT", 'native': True, 'need_prop': False,
-                'filter_id': FILTER_ARMTHUMB, 'type': MethodsType.filter},
-               {'id': COMPRESSION_METHOD.BCJ_SPARC, 'name': 'SPARC', 'native': True, 'need_prop': False,
-                'filter_id': FILTER_SPARC, 'type': MethodsType.filter},
-               {'id': COMPRESSION_METHOD.MISC_DEFLATE, 'name': 'DEFLATE', 'native': False, 'need_prop': False,
-                'filter_id': FILTER_DEFLATE, 'type': MethodsType.compressor},
-               {'id': COMPRESSION_METHOD.MISC_BZIP2, 'name': 'BZip2', 'native': False, 'need_prop': False,
-                'filter_id': FILTER_BZIP2, 'type': MethodsType.compressor},
-               {'id': COMPRESSION_METHOD.MISC_ZSTD, 'name': 'ZStandard', 'native': False, 'need_prop': True,
-                'filter_id': FILTER_ZSTD, 'type': MethodsType.compressor},
-               {'id': COMPRESSION_METHOD.PPMD, 'name': 'PPMd', 'native': False, 'need_prop': True,
-                'filter_id': FILTER_PPMD, 'type': MethodsType.compressor},
-               {'id': COMPRESSION_METHOD.CRYPT_AES256_SHA256, 'name': '7zAES', 'native': False, 'need_prop': True,
-                'filter_id': FILTER_CRYPTO_AES256_SHA256, 'type': MethodsType.crypto},
-               ]
-=======
     formats = [{"name": "7z", "magic": MAGIC_7Z}]
     methods = [
         {
-            "id": CompressionMethod.COPY,
+            "id": COMPRESSION_METHOD.COPY,
             "name": "COPY",
             "native": False,
             "need_prop": False,
@@ -889,7 +815,7 @@
             "type": MethodsType.compressor,
         },
         {
-            "id": CompressionMethod.LZMA2,
+            "id": COMPRESSION_METHOD.LZMA2,
             "name": "LZMA2",
             "native": True,
             "need_prop": True,
@@ -897,7 +823,7 @@
             "type": MethodsType.compressor,
         },
         {
-            "id": CompressionMethod.DELTA,
+            "id": COMPRESSION_METHOD.DELTA,
             "name": "DELTA",
             "native": True,
             "need_prop": True,
@@ -905,7 +831,7 @@
             "type": MethodsType.filter,
         },
         {
-            "id": CompressionMethod.LZMA,
+            "id": COMPRESSION_METHOD.LZMA,
             "name": "LZMA",
             "native": True,
             "need_prop": True,
@@ -913,7 +839,7 @@
             "type": MethodsType.compressor,
         },
         {
-            "id": CompressionMethod.P7Z_BCJ,
+            "id": COMPRESSION_METHOD.P7Z_BCJ,
             "name": "BCJ",
             "native": True,
             "need_prop": False,
@@ -921,7 +847,7 @@
             "type": MethodsType.filter,
         },
         {
-            "id": CompressionMethod.BCJ_PPC,
+            "id": COMPRESSION_METHOD.BCJ_PPC,
             "name": "PPC",
             "native": True,
             "need_prop": False,
@@ -929,7 +855,7 @@
             "type": MethodsType.filter,
         },
         {
-            "id": CompressionMethod.BCJ_IA64,
+            "id": COMPRESSION_METHOD.BCJ_IA64,
             "name": "IA64",
             "native": True,
             "need_prop": False,
@@ -937,7 +863,7 @@
             "type": MethodsType.filter,
         },
         {
-            "id": CompressionMethod.BCJ_ARM,
+            "id": COMPRESSION_METHOD.BCJ_ARM,
             "name": "ARM",
             "native": True,
             "need_prop": False,
@@ -945,7 +871,7 @@
             "type": MethodsType.filter,
         },
         {
-            "id": CompressionMethod.BCJ_ARMT,
+            "id": COMPRESSION_METHOD.BCJ_ARMT,
             "name": "ARMT",
             "native": True,
             "need_prop": False,
@@ -953,7 +879,7 @@
             "type": MethodsType.filter,
         },
         {
-            "id": CompressionMethod.BCJ_SPARC,
+            "id": COMPRESSION_METHOD.BCJ_SPARC,
             "name": "SPARC",
             "native": True,
             "need_prop": False,
@@ -961,7 +887,7 @@
             "type": MethodsType.filter,
         },
         {
-            "id": CompressionMethod.MISC_DEFLATE,
+            "id": COMPRESSION_METHOD.MISC_DEFLATE,
             "name": "DEFLATE",
             "native": False,
             "need_prop": False,
@@ -969,7 +895,7 @@
             "type": MethodsType.compressor,
         },
         {
-            "id": CompressionMethod.MISC_BZIP2,
+            "id": COMPRESSION_METHOD.MISC_BZIP2,
             "name": "BZip2",
             "native": False,
             "need_prop": False,
@@ -977,7 +903,7 @@
             "type": MethodsType.compressor,
         },
         {
-            "id": CompressionMethod.MISC_ZSTD,
+            "id": COMPRESSION_METHOD.MISC_ZSTD,
             "name": "ZStandard",
             "native": False,
             "need_prop": True,
@@ -985,7 +911,7 @@
             "type": MethodsType.compressor,
         },
         {
-            "id": CompressionMethod.PPMD,
+            "id": COMPRESSION_METHOD.PPMD,
             "name": "PPMd",
             "native": False,
             "need_prop": True,
@@ -993,7 +919,7 @@
             "type": MethodsType.compressor,
         },
         {
-            "id": CompressionMethod.CRYPT_AES256_SHA256,
+            "id": COMPRESSION_METHOD.CRYPT_AES256_SHA256,
             "name": "7zAES",
             "native": False,
             "need_prop": True,
@@ -1001,7 +927,6 @@
             "type": MethodsType.crypto,
         },
     ]
->>>>>>> 65a5cb64
 
     @classmethod
     def _find_method(cls, key_id, key_value):
@@ -1091,13 +1016,7 @@
 
 def get_methods_names_string(coders_lists: List[List[dict]]) -> str:
     # list of known method names with a display priority order
-<<<<<<< HEAD
-    methods_namelist = ['LZMA2', 'LZMA', 'BZip2', 'DEFLATE', 'DEFLATE64*', 'delta', 'COPY', 'PPMd', 'ZStandard',
-                        'LZ4*', 'BCJ2*', 'BCJ', 'ARM', 'ARMT', 'IA64', 'PPC', 'SPARC', '7zAES']
-    unsupported_methods = {COMPRESSION_METHOD.P7Z_BCJ2: 'BCJ2*',
-                           COMPRESSION_METHOD.MISC_LZ4: 'LZ4*',
-                           COMPRESSION_METHOD.MISC_DEFLATE64: 'DEFLATE64*'}
-=======
+
     methods_namelist = [
         "LZMA2",
         "LZMA",
@@ -1119,11 +1038,10 @@
         "7zAES",
     ]
     unsupported_methods = {
-        CompressionMethod.P7Z_BCJ2: "BCJ2*",
-        CompressionMethod.MISC_LZ4: "LZ4*",
-        CompressionMethod.MISC_DEFLATE64: "DEFLATE64*",
+        COMPRESSION_METHOD.P7Z_BCJ2: "BCJ2*",
+        COMPRESSION_METHOD.MISC_LZ4: "LZ4*",
+        COMPRESSION_METHOD.MISC_DEFLATE64: "DEFLATE64*",
     }
->>>>>>> 65a5cb64
     methods_names = []
     for coders in coders_lists:
         for coder in coders:
