--- conflicted
+++ resolved
@@ -44,15 +44,12 @@
     import bcj as BCJFilter  # type: ignore  # noqa
 except ImportError:
     import py7zr.bcjfilter as BCJFilter  # type: ignore  # noqa
-<<<<<<< HEAD
 try:
     import pyzstd  # noqa
 
     import py7zr.pyzstdfilter as Zstd  # type: ignore  # noqa
 except ImportError:
     import py7zr.zstdfilter as Zstd  # type: ignore  # noqa
-=======
->>>>>>> d8d24e1d
 
 
 class ISevenZipCompressor(ABC):
