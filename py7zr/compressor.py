#!/usr/bin/python -u
#
# p7zr library
#
# Copyright (c) 2019,2020 Hiroshi Miura <miurahr@linux.com>
# Copyright (c) 2004-2015 by Joachim Bauch, mail@joachim-bauch.de
# 7-Zip Copyright (C) 1999-2010 Igor Pavlov
# LZMA SDK Copyright (C) 1999-2010 Igor Pavlov
#
# This library is free software; you can redistribute it and/or
# modify it under the terms of the GNU Lesser General Public
# License as published by the Free Software Foundation; either
# version 2.1 of the License, or (at your option) any later version.
#
# This library is distributed in the hope that it will be useful,
# but WITHOUT ANY WARRANTY; without even the implied warranty of
# MERCHANTABILITY or FITNESS FOR A PARTICULAR PURPOSE.  See the GNU
# Lesser General Public License for more details.
#
# You should have received a copy of the GNU Lesser General Public
# License along with this library; if not, write to the Free Software
# Foundation, Inc., 59 Temple Place, Suite 330, Boston, MA  02111-1307  USA
#
import bz2
import lzma
import struct
import zlib
from abc import ABC, abstractmethod
from enum import Enum
from typing import Any, Dict, List, Optional, Tuple, Union

from Crypto.Cipher import AES
from Crypto.Random import get_random_bytes

from py7zr.exceptions import PasswordRequired, UnsupportedCompressionMethodError
from py7zr.helpers import Buffer, BufferedRW, calculate_crc32, calculate_key
from py7zr.properties import (FILTER_ARM, FILTER_ARMTHUMB, FILTER_BZIP2, FILTER_COPY, FILTER_CRYPTO_AES256_SHA256,
                              FILTER_DEFLATE, FILTER_DELTA, FILTER_IA64, FILTER_LZMA, FILTER_LZMA2, FILTER_POWERPC,
                              FILTER_PPMD, FILTER_SPARC, FILTER_X86, FILTER_ZSTD, MAGIC_7Z, READ_BLOCKSIZE,
                              CompressionMethod)

try:
    import zstandard as Zstd  # type: ignore
except ImportError:
    Zstd = None
try:
    import ppmd as Ppmd  # type: ignore
except ImportError:
    Ppmd = None


class ISevenZipCompressor(ABC):

    @abstractmethod
    def compress(self, data: Union[bytes, bytearray, memoryview]) -> bytes:
        '''
        Compress data (interface)
        :param data: input data
        :return: output data
        '''
        pass

    @abstractmethod
    def flush(self) -> bytes:
        '''
        Flush output buffer(interface)
        :return: output data
        '''
        pass


class ISevenZipDecompressor(ABC):

    @abstractmethod
    def decompress(self, data: Union[bytes, bytearray, memoryview], max_length: int = -1) -> bytes:
        '''
        Decompress data (interface)
        :param data: input data
        :param max_length: maximum length of output data when it can respect, otherwise ignore.
        :return: output data
        '''
        pass


class AESCompressor(ISevenZipCompressor):
    '''AES Compression(Encryption) class.
    It accept pre-processing filter which may be a LZMA compression.'''

    AES_CBC_BLOCKSIZE = 16

    def __init__(self, password: str) -> None:
        self.cycles = 19  # FIXME
        self.iv = get_random_bytes(16)
        self.salt = b''
        self.method = CompressionMethod.CRYPT_AES256_SHA256
        key = calculate_key(password.encode('utf-16LE'), self.cycles, self.salt, 'sha256')
        self.iv += bytes(self.AES_CBC_BLOCKSIZE - len(self.iv))  # zero padding if iv < AES_CBC_BLOCKSIZE
        self.cipher = AES.new(key, AES.MODE_CBC, self.iv)
        self.flushed = False
        self.buf = Buffer(size=READ_BLOCKSIZE + self.AES_CBC_BLOCKSIZE * 2)

    def encode_filter_properties(self):
        # cycles = secrets.SystemRandom().randint(1, 23)
        saltsize = len(self.salt)
        ivsize = len(self.iv)
        ivfirst = 1  # FIXME: it should always 1
        saltfirst = 1 if len(self.salt) > 0 else 0
        firstbyte = (self.cycles + (ivfirst << 6) + (saltfirst << 7)).to_bytes(1, 'little')
        secondbyte = (((ivsize - 1) & 0x0f) + (((saltsize - saltfirst) << 4) & 0xf0)).to_bytes(1, 'little')
        properties = firstbyte + secondbyte + self.salt + self.iv
        return properties

    def compress(self, data):
        '''Compression + AES encryption with 16byte alignment.'''
        # The size is < 16 which should be only last chunk.
        # From p7zip/CPP/7zip/common/FilterCoder.cpp
        # /*
        # AES filters need 16-bytes alignment for HARDWARE-AES instructions.
        # So we call IFilter::Filter(, size), where (size != 16 * N) only for last data block.
        # AES-CBC filters need data size aligned for 16-bytes.
        # So the encoder can add zeros to the end of original stream.
        # Some filters (BCJ and others) don't process data at the end of stream in some cases.
        # So the encoder and decoder write such last bytes without change.
        # */
        currentlen = len(self.buf) + len(data)
        # hopefully aligned and larger than block size.
        if currentlen >= 16 and (currentlen & 0x0f) == 0:
            self.buf.add(data)
            res = self.cipher.encrypt(self.buf.view)
            self.buf.reset()
        elif currentlen > 16:  # when not aligned
            # nextpos = (currentlen // self.AES_CBC_BLOCKSIZE) * self.AES_CBC_BLOCKSIZE
            nextpos = currentlen & ~0x0f
            buflen = len(self.buf)
            self.buf.add(data[:nextpos - buflen])
            res = self.cipher.encrypt(self.buf.view)
            self.buf.set(data[nextpos - buflen:])
        else:  # pragma: no-cover # smaller than block size, it will processed when flush()
            self.buf.add(data)
            res = b''
        return res

    def flush(self):
        if len(self.buf) > 0:
            padlen = -len(self.buf) & 15  # padlen = 16 - currentlen % 16 if currentlen % 16 > 0 else 0
            self.buf.add(bytes(padlen))
            res = self.cipher.encrypt(self.buf.view)
            self.buf.reset()
        else:
            res = b''
        return res


class AESDecompressor(ISevenZipDecompressor):

    def __init__(self, aes_properties: bytes, password: str) -> None:
        firstbyte = aes_properties[0]
        numcyclespower = firstbyte & 0x3f
        if firstbyte & 0xc0 != 0:
            saltsize = (firstbyte >> 7) & 1
            ivsize = (firstbyte >> 6) & 1
            secondbyte = aes_properties[1]
            saltsize += (secondbyte >> 4)
            ivsize += (secondbyte & 0x0f)
            assert len(aes_properties) == 2 + saltsize + ivsize
            salt = aes_properties[2:2 + saltsize]
            iv = aes_properties[2 + saltsize:2 + saltsize + ivsize]
            assert len(salt) == saltsize
            assert len(iv) == ivsize
            assert numcyclespower <= 24
            if ivsize < 16:
                iv += bytes('\x00' * (16 - ivsize), 'ascii')
            key = calculate_key(password.encode('utf-16LE'), numcyclespower, salt, 'sha256')
            self.cipher = AES.new(key, AES.MODE_CBC, iv)
            self.buf = Buffer(size=READ_BLOCKSIZE + 16)
        else:
            raise UnsupportedCompressionMethodError

    def decompress(self, data: Union[bytes, bytearray, memoryview], max_length: int = -1) -> bytes:
        currentlen = len(self.buf) + len(data)
        # when aligned to 16 bytes(expected)
        if len(data) > 0 and (currentlen & 0x0f) == 0:
            self.buf.add(data)
            temp = self.cipher.decrypt(self.buf.view)
            self.buf.reset()
            return temp
        elif len(data) > 0:  # pragma: no-cover
            # nextpos = (currentlen // 16) * 16
            nextpos = currentlen & ~0x0f
            buflen = len(self.buf)
            temp2 = data[nextpos - buflen:]
            self.buf.add(data[:nextpos - buflen])
            temp = self.cipher.decrypt(self.buf.view)
            self.buf.set(temp2)
            return temp
        elif len(self.buf) == 0:  # pragma: no-cover  # action flush
            return b''
        else:  # pragma: no-cover  # action padding
            # align = 16
            # padlen = (align - offset % align) % align
            #       = (align - (offset & (align - 1))) & (align - 1)
            #       = -offset & (align -1)
            #       = -offset & (16 - 1) = -offset & 15
            padlen = -len(self.buf) & 15
            self.buf.add(bytes(padlen))
            temp3 = self.cipher.decrypt(self.buf.view)  # type: bytes
            self.buf.reset()
            return temp3


class DeflateCompressor(ISevenZipCompressor):

    def __init__(self):
        self._compressor = zlib.compressobj(wbits=-15)

    def compress(self, data):
        return self._compressor.compress(data)

    def flush(self):
        return self._compressor.flush()


class DeflateDecompressor(ISevenZipDecompressor):

    def __init__(self):
        self.flushed = False
        self._decompressor = zlib.decompressobj(wbits=-15)

    def decompress(self, data: Union[bytes, bytearray, memoryview], max_length: int = -1) -> bytes:
        if len(data) == 0:
            if self.flushed:
                return b''
            else:
                self.flushed = True
                return self._decompressor.flush()
        return self._decompressor.decompress(data)


class CopyCompressor(ISevenZipCompressor):

    def compress(self, data: Union[bytes, bytearray, memoryview]) -> bytes:
        return bytes(data)

    def flush(self):
        return b''


class CopyDecompressor(ISevenZipDecompressor):

    def decompress(self, data: Union[bytes, bytearray, memoryview], max_length: int = -1) -> bytes:
        return bytes(data)


class ZstdDecompressor(ISevenZipDecompressor):

    def __init__(self, properties):
        if Zstd is None:
            raise UnsupportedCompressionMethodError
        if len(properties) in [3, 5]:
            _major = properties[0]
            _minor = properties[1]
            required_version = (_major, _minor, 0)
        else:
            raise UnsupportedCompressionMethodError
        if Zstd.ZSTD_VERSION < required_version:
            raise UnsupportedCompressionMethodError
<<<<<<< HEAD
        self._buf = BufferedRW()
        cctx = Zstd.ZstdDecompressor()  # type: ignore
        self._decompressor = cctx.stream_writer(self._buf)
=======

        ctc = Zstd.ZstdDecompressor()  # type: ignore
        self.dobj = ctc.decompressobj()  # type: ignore
>>>>>>> 7bc0af0d

    def decompress(self, data: Union[bytes, bytearray, memoryview], max_length: int = -1) -> bytes:
        self._decompressor.write(data)
        if max_length > 0:
            result = self._buf.read(max_length)
        else:
            result = self._buf.read()
        return result


class ZstdCompressor(ISevenZipCompressor):

    def __init__(self):
        if Zstd is None:
            raise UnsupportedCompressionMethodError
        self._buf = BufferedRW()
        cctx = Zstd.ZstdCompressor()  # type: ignore
        self._compressor = cctx.stream_writer(self._buf)
        self.flushed = False

    def compress(self, data: Union[bytes, bytearray, memoryview]) -> bytes:
        self._compressor.write(data)
        result = self._buf.read()
        return result

    def flush(self):
        if self.flushed:
            return None
        self._compressor.flush(Zstd.FLUSH_FRAME)
        self.flushed = True
        result = self._buf.read()
        return result


class PpmdDecompressor(ISevenZipDecompressor):

    def __init__(self, properties: bytes):
        if Ppmd is None:
            raise UnsupportedCompressionMethodError
        if not isinstance(properties, bytes):
            raise UnsupportedCompressionMethodError
        if len(properties) == 5:
            level, mem = struct.unpack("<BL", properties)
        elif len(properties) == 7:
            level, mem, _, _ = struct.unpack("<BLBB", properties)
        else:
            raise UnsupportedCompressionMethodError
        mem_order = mem >> 20
        self.decoder = Ppmd.PpmdBufferDecoder(level, mem_order)  # type: ignore

    def decompress(self, data: Union[bytes, bytearray, memoryview], max_length=-1) -> bytes:
        result = self.decoder.decode(data, max_length)  # type: ignore
        return result


class PpmdCompressor(ISevenZipCompressor):

    def __init__(self, level: int, mem: int):
        if Ppmd is None:
            raise UnsupportedCompressionMethodError
        self.encoder = Ppmd.PpmdBufferEncoder(level, mem)  # type: ignore

    def compress(self, data: Union[bytes, bytearray, memoryview]) -> bytes:
        return self.encoder.encode(data)  # type: ignore

    def flush(self):
        return self.encoder.flush()


class BCJFilter:

    _mask_to_allowed_number = [0, 1, 2, 4, 8, 9, 10, 12]
    _mask_to_bit_number = [0, 1, 2, 2, 3, 3, 3, 3]

    def __init__(self, func, readahead: int, is_encoder: bool, stream_size: int = 0):
        self.is_encoder = is_encoder  # type: bool
        #
        self.prev_mask = 0  # type: int
        self.prev_pos = -5  # type: int
        self.current_position = 0  # type: int
        self.stream_size = stream_size  # type: int  # should initialize in child class
        self.buffer = bytearray()
        #
        self._method = func
        self._readahead = readahead

    def _sparc_code(self):
        limit = len(self.buffer) - 4
        i = 0
        while i <= limit:
            if (self.buffer[i], self.buffer[i + 1] & 0xC0) in [(0x40, 0x00), (0x7F, 0xC0)]:
                src = struct.unpack('>L', self.buffer[i:i + 4])[0] << 2
                distance = self.current_position + i
                if self.is_encoder:
                    dest = (src + distance) >> 2
                else:
                    dest = (src - distance) >> 2
                dest = (((0 - ((dest >> 22) & 1)) << 22) & 0x3FFFFFFF) | (dest & 0x3FFFFF) | 0x40000000
                self.buffer[i:i + 4] = struct.pack('>L', dest)
            i += 4
        self.current_position = i
        return i

    def _ppc_code(self):
        limit = len(self.buffer) - 4
        i = 0
        while i <= limit:
            # PowerPC branch 6(48) 24(Offset) 1(Abs) 1(Link)
            distance = self.current_position + i
            if self.buffer[i] & 0xFC == 0x48 and self.buffer[i + 3] & 0x03 == 1:
                src = struct.unpack('>L', self.buffer[i:i + 4])[0] & 0x3FFFFFC
                if self.is_encoder:
                    dest = src + distance
                else:
                    dest = src - distance
                # lsb = int(self.buffer[i + 3]) & 0x03 == 1
                dest = (0x48 << 24) | (dest & 0x03FFFFFF) | 1
                self.buffer[i:i + 4] = struct.pack('>L', dest)
            i += 4
        self.current_position = i
        return i

    def _unpack_thumb(self, b: Union[bytearray, bytes, memoryview]) -> int:
        return ((b[1] & 0x07) << 19) | (b[0] << 11) | ((b[3] & 0x07) << 8) | b[2]

    def _pack_thumb(self, val: int):
        b = bytes([(val >> 11) & 0xFF, 0xF0 | ((val >> 19) & 0x07), val & 0xFF, 0xF8 | ((val >> 8) & 0x07)])
        return b

    def _armt_code(self) -> int:
        limit = len(self.buffer) - 4
        i = 0
        while i <= limit:
            if self.buffer[i + 1] & 0xF8 == 0xF0 and self.buffer[i + 3] & 0xF8 == 0xF8:
                src = self._unpack_thumb(self.buffer[i:i + 4]) << 1
                distance = self.current_position + i + 4
                if self.is_encoder:
                    dest = src + distance
                else:
                    dest = src - distance
                dest >>= 1
                self.buffer[i:i + 4] = self._pack_thumb(dest)
                i += 2
            i += 2
        self.current_position += i
        return i

    def _arm_code(self) -> int:
        limit = len(self.buffer) - 4
        i = 0
        while i <= limit:
            if self.buffer[i + 3] == 0xEB:
                src = struct.unpack('<L', self.buffer[i:i + 3] + b'\x00')[0] << 2
                distance = self.current_position + i + 8
                if self.is_encoder:
                    dest = (src + distance) >> 2
                else:
                    dest = (src - distance) >> 2
                self.buffer[i:i + 3] = struct.pack('<L', dest & 0xFFFFFF)[:3]
            i += 4
        self.current_position += i
        return i

    def _x86_code(self) -> int:
        """
        The code algorithm from liblzma/simple/x86.c
        It is slightly different from LZMA-SDK's bra86.c
        :return: buffer position
        """
        size = len(self.buffer)
        if size < 5:
            return 0
        if self.current_position - self.prev_pos > 5:
            self.prev_pos = self.current_position - 5
        view = memoryview(self.buffer)
        limit = size - 5
        buffer_pos = 0
        while buffer_pos <= limit:
            if view[buffer_pos] not in [0xe8, 0xe9]:
                buffer_pos += 1
                continue
            offset = self.current_position + buffer_pos - self.prev_pos
            self.prev_pos = self.current_position + buffer_pos
            if offset > 5:
                self.prev_mask = 0
            else:
                for i in range(offset):
                    self.prev_mask &= 0x77
                    self.prev_mask <<= 1
            # note:
            # condition (self.prev_mask >> 1) in [0, 1, 2, 4, 8, 9, 10, 12]
            # is as same as
            # condition _mask_to_allowed_status[(self.prev_mask >> 1) & 0x7] and (self.prev_mask >> 1) < 0x10:
            # when _mask_to_allowed_status = [True, True, True, False, True, False, False, False]
            #
            if view[buffer_pos + 4] in [0, 0xff] and (self.prev_mask >> 1) in self._mask_to_allowed_number:
                jump_target = self.buffer[buffer_pos + 1:buffer_pos + 5]
                src = struct.unpack('<L', jump_target)[0]
                distance = self.current_position + buffer_pos + 5
                idx = self._mask_to_bit_number[self.prev_mask >> 1]
                while True:
                    if self.is_encoder:
                        dest = (src + distance) & 0xffffffff  # uint32 behavior
                    else:
                        dest = (src - distance) & 0xffffffff
                    if self.prev_mask == 0:
                        break
                    b = 0xFF & (dest >> (24 - idx * 8))
                    if not (b == 0 or b == 0xFF):
                        break
                    src = dest ^ ((1 << (32 - idx * 8)) - 1) & 0xffffffff
                write_view = view[buffer_pos + 1:buffer_pos + 5]
                write_view[0:3] = (dest & 0xFFFFFF).to_bytes(3, 'little')
                write_view[3:4] = [b'\x00', b'\xff'][(dest >> 24) & 1]  # (~(((dest >> 24) & 1) - 1)) & 0xFF
                buffer_pos += 5
                self.prev_mask = 0
            else:
                buffer_pos += 1
                self.prev_mask |= 1
                if self.buffer[buffer_pos + 3] in [0, 0xff]:
                    self.prev_mask |= 0x10
        self.current_position += buffer_pos
        return buffer_pos

    def _decompress(self, data: Union[bytes, bytearray, memoryview], max_length: int = -1) -> bytes:
        self.buffer.extend(data)
        pos = self._method()
        if self.current_position > self.stream_size - self._readahead:
            offset = self.stream_size - self.current_position
            tmp = bytes(self.buffer[:pos + offset])
            self.current_position = self.stream_size
            self.buffer = bytearray()
        else:
            tmp = bytes(self.buffer[:pos])
            self.buffer = self.buffer[pos:]
        return tmp

    def _compress(self, data: Union[bytes, bytearray, memoryview]) -> bytes:
        self.buffer.extend(data)
        pos = self._method()
        tmp = bytes(self.buffer[:pos])
        self.buffer = self.buffer[pos:]
        return tmp

    def _flush(self):
        return bytes(self.buffer)


class BcjSparcDecoder(ISevenZipDecompressor, BCJFilter):

    def __init__(self, size: int):
        super().__init__(self._sparc_code, 4, False, size)

    def decompress(self, data: Union[bytes, bytearray, memoryview], max_length: int = -1) -> bytes:
        return self._decompress(data)


class BcjSparcEncoder(ISevenZipCompressor, BCJFilter):

    def __init__(self):
        super().__init__(self._sparc_code, 4, True)

    def compress(self, data: Union[bytes, bytearray, memoryview]) -> bytes:
        return self._compress(data)

    def flush(self):
        return self._flush()


class BcjPpcDecoder(ISevenZipDecompressor, BCJFilter):

    def __init__(self, size: int):
        super().__init__(self._ppc_code, 4, False, size)

    def decompress(self, data: Union[bytes, bytearray, memoryview], max_length: int = -1) -> bytes:
        return self._decompress(data)


class BcjPpcEncoder(ISevenZipCompressor, BCJFilter):

    def __init__(self):
        super().__init__(self._ppc_code, 4, True)

    def compress(self, data: Union[bytes, bytearray, memoryview]) -> bytes:
        return self._compress(data)

    def flush(self):
        return self._flush()


class BcjArmtDecoder(ISevenZipDecompressor, BCJFilter):

    def __init__(self, size: int):
        super().__init__(self._armt_code, 4, False, size)

    def decompress(self, data: Union[bytes, bytearray, memoryview], max_length: int = -1) -> bytes:
        return self._decompress(data)


class BcjArmtEncoder(ISevenZipCompressor, BCJFilter):

    def __init__(self):
        super().__init__(self._armt_code, 4, True)

    def compress(self, data: Union[bytes, bytearray, memoryview]) -> bytes:
        return self._compress(data)

    def flush(self):
        return self._flush()


class BcjArmDecoder(ISevenZipDecompressor, BCJFilter):

    def __init__(self, size: int):
        super().__init__(self._arm_code, 4, False, size)

    def decompress(self, data: Union[bytes, bytearray, memoryview], max_length: int = -1) -> bytes:
        return self._decompress(data)


class BcjArmEncoder(ISevenZipCompressor, BCJFilter):

    def __init__(self):
        super().__init__(self._arm_code, 4, True)

    def compress(self, data: Union[bytes, bytearray, memoryview]) -> bytes:
        return self._compress(data)

    def flush(self):
        return self._flush()


class BCJDecoder(ISevenZipDecompressor, BCJFilter):

    def __init__(self, size: int):
        super().__init__(self._x86_code, 5, False, size)

    def decompress(self, data: Union[bytes, bytearray, memoryview], max_length: int = -1) -> bytes:
        return self._decompress(data)


class BCJEncoder(ISevenZipCompressor, BCJFilter):

    def __init__(self):
        super().__init__(self._x86_code, 5, True)

    def compress(self, data: Union[bytes, bytearray, memoryview]) -> bytes:
        return self._compress(data)

    def flush(self):
        return self._flush()


algorithm_class_map = {
    FILTER_ZSTD: (ZstdCompressor, ZstdDecompressor),
    FILTER_PPMD: (PpmdCompressor, None),
    FILTER_BZIP2: (bz2.BZ2Compressor, bz2.BZ2Decompressor),
    FILTER_COPY: (CopyCompressor, CopyDecompressor),
    FILTER_DEFLATE: (DeflateCompressor, DeflateDecompressor),
    FILTER_CRYPTO_AES256_SHA256: (AESCompressor, AESDecompressor),
    FILTER_X86: (BCJEncoder, BCJDecoder),
    FILTER_ARM: (BcjArmEncoder, BcjArmDecoder),
    FILTER_ARMTHUMB: (BcjArmtEncoder, BcjArmtDecoder),
    FILTER_POWERPC: (BcjPpcEncoder, BcjPpcDecoder),
    FILTER_SPARC: (BcjSparcEncoder, BcjSparcDecoder),
}  # type: Dict[int, Tuple[Any, Any]]


class LZMA1Decompressor(ISevenZipDecompressor):
    def __init__(self, filters, unpacksize):
        self._decompressor = lzma.LZMADecompressor(format=lzma.FORMAT_RAW, filters=filters)
        self.unpacksize = unpacksize

    def decompress(self, data, max_length):
        return self._decompressor.decompress(data, max_length)


class SevenZipDecompressor:
    """Main decompressor object which is properly configured and bind to each 7zip folder.
    because 7zip folder can have a custom compression method"""

    def __init__(self, coders: List[Dict[str, Any]], packsize: int, unpacksizes: List[int], crc: Optional[int],
                 password: Optional[str] = None) -> None:
        self.input_size = packsize
        self.unpacksizes = unpacksizes
        self.consumed = 0  # type: int
        self.crc = crc
        self.digest = 0
        if len(coders) > 4:
            raise UnsupportedCompressionMethodError('Maximum cascade of filters is 4 but got {}.'.format(len(coders)))
        self.methods_map = [SupportedMethods.is_native_coder(coder) for coder in coders]  # type: List[bool]
        # Check if password given for encrypted archive
        if SupportedMethods.needs_password(coders) and password is None:
            raise PasswordRequired("Password is required for extracting given archive.")
        # Check filters combination and required parameters
        if len(coders) >= 2:
            target_compressor = False
            has_bcj = False
            bcj_index = -1
            for i, coder in enumerate(coders):
                filter_id = SupportedMethods.get_filter_id(coder)
                if SupportedMethods.is_compressor_id(filter_id) and filter_id != FILTER_LZMA2:
                    target_compressor = True
                if filter_id in [FILTER_X86, FILTER_ARM, FILTER_ARMTHUMB, FILTER_POWERPC, FILTER_SPARC]:
                    has_bcj = True
                    bcj_index = i
                # hack for LZMA1+BCJ which should be native+alternative
                if target_compressor and has_bcj:
                    self.methods_map[bcj_index] = False
                    break
        self.chain = []  # type: List[Union[bz2.BZ2Decompressor, lzma.LZMADecompressor, ISevenZipDecompressor]]
        self._unpacksizes = []  # type: List[int]
        self.input_size = self.input_size
        shift = 0
        prev = False
        for i, r in enumerate(self.methods_map):
            shift += 1 if r and prev else 0
            prev = r
            self._unpacksizes.append(unpacksizes[i - shift])
        self._unpacked = [0 for _ in range(len(self._unpacksizes))]
        self.consumed = 0
        self._unused = bytearray()
        self._buf = bytearray()
        # ---
        if all(self.methods_map):
            decompressor = self._get_lzma_decompressor(coders, unpacksizes[-1])
            self.chain.append(decompressor)
        elif not any(self.methods_map):
            for i in range(len(coders)):
                self.chain.append(self._get_alternative_decompressor(coders[i], unpacksizes[i], password))
        elif any(self.methods_map):
            for i in range(len(coders)):
                if (not any(self.methods_map[:i])) and all(self.methods_map[i:]):
                    for j in range(i):
                        self.chain.append(self._get_alternative_decompressor(coders[j], unpacksizes[j], password))
                    self.chain.append(self._get_lzma_decompressor(coders[i:], unpacksizes[i]))
                    break
            else:
                for i in range(len(coders)):
                    if self.methods_map[i]:
                        self.chain.append(self._get_lzma_decompressor([coders[i]], unpacksizes[i]))
                    else:
                        self.chain.append(self._get_alternative_decompressor(coders[i], unpacksizes[i], password))
        else:
            raise UnsupportedCompressionMethodError

    def _decompress(self, data, max_length: int):
        for i, decompressor in enumerate(self.chain):
            if self._unpacked[i] < self._unpacksizes[i]:
                if isinstance(decompressor, LZMA1Decompressor):
                    data = decompressor.decompress(data, max_length)  # always give max_length for lzma1
                else:
                    data = decompressor.decompress(data)
                self._unpacked[i] += len(data)
            elif len(data) == 0:
                data = b''
            else:
                raise EOFError
        return data

    def decompress(self, fp, max_length: int = -1) -> bytes:
        # read data from disk
        rest_size = self.input_size - self.consumed
        read_size = min(rest_size, READ_BLOCKSIZE)
        data = fp.read(read_size)
        self.consumed += len(data)
        #
        if max_length < 0:
            res = self._buf + self._decompress(self._unused + data, max_length)
            self._buf = bytearray()
            self._unused = bytearray()
        else:
            current_buf_len = len(self._buf)
            if current_buf_len >= max_length:
                self._unused.extend(data)
                res = self._buf[:max_length]
                self._buf = self._buf[max_length:]
            else:
                if len(self._unused) > 0:
                    tmp = self._decompress(self._unused + data, max_length)
                    self._unused = bytearray()
                else:
                    tmp = self._decompress(data, max_length)
                if current_buf_len + len(tmp) <= max_length:
                    res = self._buf + tmp
                    self._buf = bytearray()
                else:
                    res = self._buf + tmp[:max_length - current_buf_len]
                    self._buf = bytearray(tmp[max_length - current_buf_len:])
        self.digest = calculate_crc32(res, self.digest)
        return res

    def check_crc(self):
        return self.crc == self.digest

    @property
    def unused_size(self):
        return len(self._unused)

    def _get_lzma_decompressor(self, coders: List[Dict[str, Any]], unpacksize: int):
        filters = []  # type: List[Dict[str, Any]]
        lzma1 = False
        for coder in coders:
            if coder['numinstreams'] != 1 or coder['numoutstreams'] != 1:
                raise UnsupportedCompressionMethodError('Only a simple compression method is currently supported.')
            if not SupportedMethods.is_native_coder(coder):
                raise UnsupportedCompressionMethodError
            properties = coder.get('properties', None)
            filter_id = SupportedMethods.get_filter_id(coder)
            if filter_id == FILTER_LZMA:
                lzma1 = True
            if properties is not None:
                filters[:0] = [lzma._decode_filter_properties(filter_id, properties)]  # type: ignore
            else:
                filters[:0] = [{'id': filter_id}]
        if lzma1:
            return LZMA1Decompressor(filters, unpacksize)
        else:
            return lzma.LZMADecompressor(format=lzma.FORMAT_RAW, filters=filters)

    def _get_alternative_decompressor(self, coder: Dict[str, Any], unpacksize=None, password=None) -> Union[bz2.BZ2Decompressor, lzma.LZMADecompressor, ISevenZipDecompressor]:  # noqa
        filter_id = SupportedMethods.get_filter_id(coder)
        # Special treatment for BCJ filters
        if filter_id in [FILTER_X86, FILTER_ARM, FILTER_ARMTHUMB, FILTER_POWERPC, FILTER_SPARC]:
            return algorithm_class_map[filter_id][1](size=unpacksize)
        # Check supported?
        if SupportedMethods.is_native_coder(coder):
            raise UnsupportedCompressionMethodError('Unknown method code:{}'.format(coder['method']))
        if filter_id not in algorithm_class_map:
            raise UnsupportedCompressionMethodError('Unknown method filter_id:{}'.format(filter_id))
        if algorithm_class_map[filter_id][1] is None:
            raise UnsupportedCompressionMethodError(
                'Decompression is not supported by {}.'.format(SupportedMethods.get_method_name_id(filter_id)))
        #
        if SupportedMethods.is_crypto_id(filter_id):
            return algorithm_class_map[filter_id][1](coder['properties'], password)
        elif SupportedMethods.need_property(filter_id):
            return algorithm_class_map[filter_id][1](coder['properties'])
        else:
            return algorithm_class_map[filter_id][1]()


class SevenZipCompressor:
    """Main compressor object to configured for each 7zip folder."""

    __slots__ = ['filters', 'chain', 'compressor', 'coders', 'methods_map', 'digest', 'packsize', '_unpacksizes']

    def __init__(self, filters=None, password=None):
        self.filters = []  # type: List[ISevenZipCompressor]
        self.chain = []
        self.digest = 0
        self.packsize = 0
        self._unpacksizes = []
        if filters is None:
            self.filters = [{"id": lzma.FILTER_LZMA2, "preset": 7 | lzma.PRESET_EXTREME}]
        else:
            self.filters = filters
        if len(self.filters) > 4:
            raise UnsupportedCompressionMethodError('Maximum cascade of filters is 4 but got {}.'.format(len(self.filters)))
        self.methods_map = [SupportedMethods.is_native_filter(filter) for filter in self.filters]
        self.coders = []
        if all(self.methods_map) and SupportedMethods.is_compressor(self.filters[-1]):  # all native
            self._set_native_compressors_coders(self.filters)
            return
        #
        for i, f in enumerate(self.filters):
            if f['id'] == FILTER_X86:
                self.methods_map[i] = False
        #
        if not any(self.methods_map):  # all alternative
            for f in filters:
                self._set_alternate_compressors_coders(f, password)
        elif SupportedMethods.is_crypto_id(self.filters[-1]['id']) and all(self.methods_map[:-1]):
            self._set_native_compressors_coders(self.filters[:-1])
            self._set_alternate_compressors_coders(self.filters[-1], password)
        else:
            raise UnsupportedCompressionMethodError

    def _set_native_compressors_coders(self, filters):
        self.chain.append(lzma.LZMACompressor(format=lzma.FORMAT_RAW, filters=filters))
        self._unpacksizes.append(0)
        for filter in filters:
            self.coders.insert(0, SupportedMethods.get_coder(filter))

    def _set_alternate_compressors_coders(self, alt_filter, password=None):
        filter_id = alt_filter['id']
        properties = None
        if filter_id not in algorithm_class_map:
            raise UnsupportedCompressionMethodError
        elif SupportedMethods.is_crypto_id(filter_id):
            compressor = algorithm_class_map[filter_id][0](password)
        elif SupportedMethods.need_property(filter_id):
            if filter_id == FILTER_ZSTD:
                level = 3
                properties = struct.pack("BBBBB", Zstd.ZSTD_VERSION[0], Zstd.ZSTD_VERSION[1], level, 0, 0)
                compressor = algorithm_class_map[filter_id][0]()
            elif filter_id == FILTER_PPMD:
                order = alt_filter.get('level', 6)
                mem_size = alt_filter.get('mem', 16) << 20
                properties = struct.pack("<BLBB", order, mem_size, 0, 0)
                compressor = algorithm_class_map[filter_id][0](order, mem_size)
        else:
            compressor = algorithm_class_map[filter_id][0]()
        if SupportedMethods.is_crypto_id(filter_id):
            properties = compressor.encode_filter_properties()
        self.chain.append(compressor)
        self._unpacksizes.append(0)
        self.coders.insert(0, {'method': SupportedMethods.get_method_id(filter_id),
                               'properties': properties, 'numinstreams': 1, 'numoutstreams': 1})

    def compress(self, fd, fp, crc=0):
        data = fd.read(READ_BLOCKSIZE)
        insize = len(data)
        foutsize = 0
        while data:
            crc = calculate_crc32(data, crc)
            for i, compressor in enumerate(self.chain):
                self._unpacksizes[i] += len(data)
                data = compressor.compress(data)
            self.packsize += len(data)
            self.digest = calculate_crc32(data, self.digest)
            foutsize += len(data)
            fp.write(data)
            data = fd.read(READ_BLOCKSIZE)
            insize += len(data)
        return insize, foutsize, crc

    def flush(self, fp):
        data = None
        for i, compressor in enumerate(self.chain):
            if data:
                self._unpacksizes[i] += len(data)
                data = compressor.compress(data)
                data += compressor.flush()
            else:
                data = compressor.flush()
        self.packsize += len(data)
        self.digest = calculate_crc32(data, self.digest)
        fp.write(data)
        return len(data)

    @property
    def unpacksizes(self):
        result = []
        shift = 0
        prev = False
        for i, r in enumerate(self.methods_map):
            shift += 1 if r and prev else 0
            prev = r
            result.insert(0, self._unpacksizes[i - shift])
        return result


class MethodsType(Enum):
    compressor = 0
    filter = 1
    crypto = 2


class SupportedMethods:
    """Hold list of methods."""

    formats = [{'name': "7z", 'magic': MAGIC_7Z}]
    methods = [{'id': CompressionMethod.COPY, 'name': 'COPY', 'native': False, 'need_prop': False,
                'filter_id': FILTER_COPY, 'type': MethodsType.compressor},
               {'id': CompressionMethod.LZMA2, 'name': "LZMA2", 'native': True, 'need_prop': True,
                'filter_id': FILTER_LZMA2, 'type': MethodsType.compressor},
               {'id': CompressionMethod.DELTA, 'name': "DELTA", 'native': True, 'need_prop': True,
                'filter_id': FILTER_DELTA, 'type': MethodsType.filter},
               {'id': CompressionMethod.LZMA, 'name': "LZMA", 'native': True, 'need_prop': True,
                'filter_id': FILTER_LZMA, 'type': MethodsType.compressor},
               {'id': CompressionMethod.P7Z_BCJ, 'name': "BCJ", 'native': True, 'need_prop': False,
                'filter_id': FILTER_X86, 'type': MethodsType.filter},
               {'id': CompressionMethod.BCJ_PPC, 'name': 'PPC', 'native': True, 'need_prop': False,
                'filter_id': FILTER_POWERPC, 'type': MethodsType.filter},
               {'id': CompressionMethod.BCJ_IA64, 'name': 'IA64', 'native': True, 'need_prop': False,
                'filter_id': FILTER_IA64, 'type': MethodsType.filter},
               {'id': CompressionMethod.BCJ_ARM, 'name': "ARM", 'native': True, 'need_prop': False,
                'filter_id': FILTER_ARM, 'type': MethodsType.filter},
               {'id': CompressionMethod.BCJ_ARMT, 'name': "ARMT", 'native': True, 'need_prop': False,
                'filter_id': FILTER_ARMTHUMB, 'type': MethodsType.filter},
               {'id': CompressionMethod.BCJ_SPARC, 'name': 'SPARC', 'native': True, 'need_prop': False,
                'filter_id': FILTER_SPARC, 'type': MethodsType.filter},
               {'id': CompressionMethod.MISC_DEFLATE, 'name': 'DEFLATE', 'native': False, 'need_prop': False,
                'filter_id': FILTER_DEFLATE, 'type': MethodsType.compressor},
               {'id': CompressionMethod.MISC_BZIP2, 'name': 'BZip2', 'native': False, 'need_prop': False,
                'filter_id': FILTER_BZIP2, 'type': MethodsType.compressor},
               {'id': CompressionMethod.MISC_ZSTD, 'name': 'ZStandard', 'native': False, 'need_prop': True,
                'filter_id': FILTER_ZSTD, 'type': MethodsType.compressor},
               {'id': CompressionMethod.PPMD, 'name': 'PPMd', 'native': False, 'need_prop': True,
                'filter_id': FILTER_PPMD, 'type': MethodsType.compressor},
               {'id': CompressionMethod.CRYPT_AES256_SHA256, 'name': '7zAES', 'native': False, 'need_prop': True,
                'filter_id': FILTER_CRYPTO_AES256_SHA256, 'type': MethodsType.crypto},
               ]

    @classmethod
    def _find_method(cls, key_id, key_value):
        return next((item for item in cls.methods if item[key_id] == key_value), None)

    @classmethod
    def get_method_name_id(cls, filter_id):
        method = cls._find_method('filter_id', filter_id)
        return method['name']

    @classmethod
    def get_filter_id(cls, coder):
        method = cls._find_method('id', coder['method'])
        if method is None:
            return None
        return method['filter_id']

    @classmethod
    def is_native_filter(cls, filter) -> bool:
        method = cls._find_method('filter_id', filter['id'])
        if method is None:
            raise UnsupportedCompressionMethodError
        return method['native']

    @classmethod
    def is_compressor(cls, filter):
        method = cls._find_method('filter_id', filter['id'])
        return method['type'] == MethodsType.compressor

    @classmethod
    def is_compressor_id(cls, filter_id):
        method = cls._find_method('filter_id', filter_id)
        return method['type'] == MethodsType.compressor

    @classmethod
    def is_native_coder(cls, coder) -> bool:
        method = cls._find_method('id', coder['method'])
        if method is None:
            raise UnsupportedCompressionMethodError
        return method['native']

    @classmethod
    def need_property(cls, filter_id):
        method = cls._find_method('filter_id', filter_id)
        if method is None:
            raise UnsupportedCompressionMethodError
        return method['need_prop']

    @classmethod
    def is_crypto_id(cls, filter_id) -> bool:
        method = cls._find_method('filter_id', filter_id)
        if method is None:
            raise UnsupportedCompressionMethodError
        return method['type'] == MethodsType.crypto

    @classmethod
    def get_method_id(cls, filter_id) -> bytes:
        method = cls._find_method('filter_id', filter_id)
        if method is None:
            raise UnsupportedCompressionMethodError
        return method['id']

    @classmethod
    def get_coder(cls, filter) -> Dict[str, Any]:
        method = cls.get_method_id(filter['id'])
        if filter['id'] in [lzma.FILTER_LZMA1, lzma.FILTER_LZMA2, lzma.FILTER_DELTA]:
            properties = lzma._encode_filter_properties(filter)  # type: Optional[bytes] # type: ignore  # noqa
        else:
            properties = None
        return {'method': method, 'properties': properties, 'numinstreams': 1, 'numoutstreams': 1}

    @classmethod
    def needs_password(cls, coders) -> bool:
        for coder in coders:
            filter_id = SupportedMethods.get_filter_id(coder)
            if filter_id is None:
                continue
            if SupportedMethods.is_crypto_id(filter_id):
                return True
        return False


def get_methods_names_string(coders_lists: List[List[dict]]) -> str:
    # list of known method names with a display priority order
    methods_namelist = ['LZMA2', 'LZMA', 'BZip2', 'DEFLATE', 'DEFLATE64*', 'delta', 'COPY', 'PPMd', 'ZStandard',
                        'LZ4*', 'BCJ2*', 'BCJ', 'ARM', 'ARMT', 'IA64', 'PPC', 'SPARC', '7zAES']
    unsupported_methods = {CompressionMethod.P7Z_BCJ2: 'BCJ2*',
                           CompressionMethod.MISC_LZ4: 'LZ4*',
                           CompressionMethod.MISC_DEFLATE64: 'DEFLATE64*'}
    methods_names = []
    for coders in coders_lists:
        for coder in coders:
            for m in SupportedMethods.methods:
                if coder['method'] == m['id']:
                    methods_names.append(m['name'])
            if coder['method'] in unsupported_methods:
                methods_names.append(unsupported_methods[coder['method']])
    return ', '.join(filter(lambda x: x in methods_names, methods_namelist))<|MERGE_RESOLUTION|>--- conflicted
+++ resolved
@@ -264,15 +264,9 @@
             raise UnsupportedCompressionMethodError
         if Zstd.ZSTD_VERSION < required_version:
             raise UnsupportedCompressionMethodError
-<<<<<<< HEAD
         self._buf = BufferedRW()
         cctx = Zstd.ZstdDecompressor()  # type: ignore
         self._decompressor = cctx.stream_writer(self._buf)
-=======
-
-        ctc = Zstd.ZstdDecompressor()  # type: ignore
-        self.dobj = ctc.decompressobj()  # type: ignore
->>>>>>> 7bc0af0d
 
     def decompress(self, data: Union[bytes, bytearray, memoryview], max_length: int = -1) -> bytes:
         self._decompressor.write(data)
