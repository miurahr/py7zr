#!/usr/bin/env python
#
#    Pure python p7zr implementation
#    Copyright (C) 2019, 2020 Hiroshi Miura
#
#    This library is free software; you can redistribute it and/or
#    modify it under the terms of the GNU Lesser General Public
#    License as published by the Free Software Foundation; either
#    version 2.1 of the License, or (at your option) any later version.
#
#    This library is distributed in the hope that it will be useful,
#    but WITHOUT ANY WARRANTY; without even the implied warranty of
#    MERCHANTABILITY or FITNESS FOR A PARTICULAR PURPOSE.  See the GNU
#    Lesser General Public License for more details.
#
#    You should have received a copy of the GNU Lesser General Public
#    License along with this library; if not, write to the Free Software
#    Foundation, Inc., 51 Franklin Street, Fifth Floor, Boston, MA  02110-1301  USA
import argparse
import getpass
import inspect
import lzma
import os
import pathlib
import platform
import re
import shutil
import sys
from lzma import CHECK_CRC64, CHECK_SHA256, is_check_supported
from typing import Any, List, Optional

import _lzma  # type: ignore
import texttable  # type: ignore

import py7zr
from py7zr.callbacks import ExtractCallback
from py7zr.compressor import SupportedMethods
from py7zr.helpers import Local
from py7zr.properties import COMMAND_HELP_STRING, get_default_blocksize


class CliExtractCallback(ExtractCallback):
    def __init__(self, total_bytes, ofd=sys.stdout):
        self.ofd = ofd
        self.archive_total = total_bytes
        self.total_bytes = 0
        self.columns, _ = shutil.get_terminal_size(fallback=(80, 24))
        self.pwidth = 0

    def report_start_preparation(self):
        pass

    def report_start(self, processing_file_path, processing_bytes):
        self.ofd.write("- {}".format(processing_file_path))
        self.pwidth += len(processing_file_path) + 2

    def report_end(self, processing_file_path, wrote_bytes):
        self.total_bytes += int(wrote_bytes)
        plest = self.columns - self.pwidth
        progress = self.total_bytes / self.archive_total
        msg = "({:.0%})\n".format(progress)
        if plest - len(msg) > 0:
            self.ofd.write(msg.rjust(plest))
        else:
            self.ofd.write(msg)
        self.pwidth = 0

    def report_postprocess(self):
        pass

    def report_warning(self, message):
        pass


class Cli:

    dunits = {
        "b": 1,
        "B": 1,
        "k": 1024,
        "K": 1024,
        "m": 1024 * 1024,
        "M": 1024 * 1024,
        "g": 1024 * 1024 * 1024,
        "G": 1024 * 1024 * 1024,
    }

    def __init__(self):
        self.parser = self._create_parser()
        self.unit_pattern = re.compile(r"^([0-9]+)([bkmg]?)$", re.IGNORECASE)

    def run(self, arg: Optional[Any] = None) -> int:
        args = self.parser.parse_args(arg)
        if args.version:
            return self.show_version()
        return args.func(args)

    def _create_parser(self):
        parser = argparse.ArgumentParser(
            prog="py7zr",
            description="py7zr",
            formatter_class=argparse.RawTextHelpFormatter,
            add_help=True,
        )
        subparsers = parser.add_subparsers(title="subcommands", help=COMMAND_HELP_STRING)
        list_parser = subparsers.add_parser("l")
        list_parser.set_defaults(func=self.run_list)
        list_parser.add_argument("arcfile", help="7z archive file")
        list_parser.add_argument("--verbose", action="store_true", help="verbose output")
        extract_parser = subparsers.add_parser("x")
        extract_parser.set_defaults(func=self.run_extract)
        extract_parser.add_argument("arcfile", help="7z archive file")
        extract_parser.add_argument("odir", nargs="?", help="output directory")
        extract_parser.add_argument(
            "-P",
            "--password",
            action="store_true",
            help="Password protected archive(you will be asked a password).",
        )
        extract_parser.add_argument("--verbose", action="store_true", help="verbose output")
        create_parser = subparsers.add_parser("c")
        create_parser.set_defaults(func=self.run_create)
        create_parser.add_argument("arcfile", help="7z archive file")
        create_parser.add_argument("filenames", nargs="+", help="filenames to archive")
        create_parser.add_argument("-v", "--volume", nargs=1, help="Create volumes.")
        append_parser = subparsers.add_parser("a")
        append_parser.set_defaults(func=self.run_append)
        append_parser.add_argument("arcfile", help="7z archive file")
        append_parser.add_argument("filenames", nargs="+", help="filenames to archive")
        test_parser = subparsers.add_parser("t")
        test_parser.set_defaults(func=self.run_test)
        test_parser.add_argument("arcfile", help="7z archive file")
        info_parser = subparsers.add_parser("i")
        info_parser.set_defaults(func=self.run_info)
        parser.add_argument("--version", action="store_true", help="Show version")
        parser.set_defaults(func=self.show_help)
        return parser

    def show_version(self):
        print(self._get_version())

    @staticmethod
    def _get_version():
        s = inspect.stack()
        module_name = inspect.getmodule(s[0][0]).__name__
        py_version = platform.python_version()
        py_impl = platform.python_implementation()
        py_build = platform.python_compiler()
        return "{} Version {} : {} (Python {} [{} {}])".format(
            module_name,
            py7zr.__version__,
            py7zr.__copyright__,
            py_version,
            py_impl,
            py_build,
        )

    def show_help(self, args):
        self.show_version()
        self.parser.print_help()
        return 0

    def run_info(self, args):
        self.show_version()
        print("\nFormats:")
        table = texttable.Texttable()
        table.set_deco(texttable.Texttable.HEADER)
        table.set_cols_dtype(["t", "t"])
        table.set_cols_align(["l", "r"])
        for f in SupportedMethods.formats:
            m = "".join(" {:02x}".format(x) for x in f["magic"])
            table.add_row([f["name"], m])
        print(table.draw())
        print("\nCodecs and hashes:")
        table = texttable.Texttable()
        table.set_deco(texttable.Texttable.HEADER)
        table.set_cols_dtype(["t", "t"])
        table.set_cols_align(["l", "r"])
        for c in SupportedMethods.methods:
            m = "".join("{:02x}".format(x) for x in c["id"])
            table.add_row([m, c["name"]])
        table.add_row(["0", "CRC32"])
        if is_check_supported(CHECK_SHA256):
            table.add_row(["0", "SHA256"])
        if is_check_supported(CHECK_CRC64):
            table.add_row(["0", "CRC64"])
        print(table.draw())

    def run_list(self, args):
        """Print a table of contents to file. """
        target = args.arcfile
        verbose = args.verbose
        if not py7zr.is_7zfile(target):
            print("not a 7z file")
            return 1
        with open(target, "rb") as f:
            a = py7zr.SevenZipFile(f)
            file = sys.stdout
            archive_info = a.archiveinfo()
            archive_list = a.list()
            if verbose:
                file.write("Listing archive: {}\n".format(target))
                file.write("--\n")
                file.write("Path = {}\n".format(archive_info.filename))
                file.write("Type = 7z\n")
                fstat = os.stat(archive_info.filename)
                file.write("Phisical Size = {}\n".format(fstat.st_size))
                file.write("Headers Size = {}\n".format(archive_info.header_size))
                file.write("Method = {}\n".format(archive_info.method_names))
                if archive_info.solid:
                    file.write("Solid = {}\n".format("+"))
                else:
                    file.write("Solid = {}\n".format("-"))
                file.write("Blocks = {}\n".format(archive_info.blocks))
                file.write("\n")
            file.write(
                "total %d files and directories in %sarchive\n"
                % (len(archive_list), (archive_info.solid and "solid ") or "")
            )
            file.write("   Date      Time    Attr         Size   Compressed  Name\n")
            file.write("------------------- ----- ------------ ------------  ------------------------\n")
            for f in archive_list:
                if f.creationtime is not None:
                    lastwritedate = f.creationtime.astimezone(Local).strftime("%Y-%m-%d")
                    lastwritetime = f.creationtime.astimezone(Local).strftime("%H:%M:%S")
                else:
                    lastwritedate = "         "
                    lastwritetime = "         "
                if f.is_directory:
                    attrib = "D..."
                else:
                    attrib = "...."
                if f.archivable:
                    attrib += "A"
                else:
                    attrib += "."
                if f.is_directory:
                    extra = "           0 "
                elif f.compressed is None:
                    extra = "             "
                else:
                    extra = "%12d " % (f.compressed)
                file.write(
                    "%s %s %s %12d %s %s\n"
                    % (
                        lastwritedate,
                        lastwritetime,
                        attrib,
                        f.uncompressed,
                        extra,
                        f.filename,
                    )
                )
            file.write("------------------- ----- ------------ ------------  ------------------------\n")

        return 0

    @staticmethod
    def print_archiveinfo(archive, file):
        file.write("--\n")
        file.write("Path = {}\n".format(archive.filename))
        file.write("Type = 7z\n")
        fstat = os.stat(archive.filename)
        file.write("Phisical Size = {}\n".format(fstat.st_size))
        file.write("Headers Size = {}\n".format(archive.header.size))
        file.write("Method = {}\n".format(archive._get_method_names()))
        if archive._is_solid():
            file.write("Solid = {}\n".format("+"))
        else:
            file.write("Solid = {}\n".format("-"))
        file.write("Blocks = {}\n".format(len(archive.header.main_streams.unpackinfo.folders)))

    def run_test(self, args):
        target = args.arcfile
        if not py7zr.is_7zfile(target):
            print("not a 7z file")
            return 1
        with open(target, "rb") as f:
            try:
                a = py7zr.SevenZipFile(f)
                file = sys.stdout
                file.write("Testing archive: {}\n".format(a.filename))
                self.print_archiveinfo(archive=a, file=file)
                file.write("\n")
                if a.testzip() is None:
                    file.write("Everything is Ok\n")
                    return 0
                else:
                    file.write("Bad 7zip file\n")
                    return 1
            except py7zr.exceptions.Bad7zFile:
                print("Header is corrupted. Cannot read as 7z file.")
                return 1
            except py7zr.exceptions.PasswordRequired:
                print("The archive is encrypted but password is not given. FAILED.")
                return 1

    def run_extract(self, args: argparse.Namespace) -> int:
        target = args.arcfile
        verbose = args.verbose
        if not py7zr.is_7zfile(target):
            print("not a 7z file")
            return 1
        if not args.password:
            password = None  # type: Optional[str]
        else:
            try:
                password = getpass.getpass()
            except getpass.GetPassWarning:
                sys.stderr.write("Warning: your password may be shown.\n")
                return 1
        try:
            a = py7zr.SevenZipFile(target, "r", password=password)
        except py7zr.exceptions.Bad7zFile:
            print("Header is corrupted. Cannot read as 7z file.")
            return 1
        except py7zr.exceptions.PasswordRequired:
            print("The archive is encrypted, but password is not given. ABORT.")
            return 1
        except lzma.LZMAError or _lzma.LZMAError:
            if password is None:
                print("The archive is corrupted. ABORT.")
            else:
                print("The archive is corrupted, or password is wrong. ABORT.")
            return 1

        cb = None  # Optional[ExtractCallback]
        if verbose:
            archive_info = a.archiveinfo()
            cb = CliExtractCallback(total_bytes=archive_info.uncompressed, ofd=sys.stderr)
        try:
            if args.odir:
                a.extractall(path=args.odir, callback=cb)
            else:
                a.extractall(callback=cb)
        except py7zr.exceptions.UnsupportedCompressionMethodError:
            print("Unsupported compression method is used in archive. ABORT.")
            return 1
        except py7zr.exceptions.DecompressionError:
            print("Error has been occurred during decompression. ABORT.")
            return 1
        except py7zr.exceptions.PasswordRequired:
            print("The archive is encrypted, but password is not given. ABORT.")
            return 1
        except lzma.LZMAError or _lzma.LZMAError:
            if password is None:
                print("The archive is corrupted. ABORT.")
            else:
                print("The archive is corrupted, or password is wrong. ABORT.")
            return 1
        else:
            return 0

    def _check_volumesize_valid(self, size: str) -> bool:
        if self.unit_pattern.match(size):
            return True
        else:
            return False

    def _volumesize_unitconv(self, size: str) -> int:
        m = self.unit_pattern.match(size)
        num = m.group(1)
        unit = m.group(2)
        return int(num) if unit is None else int(num) * self.dunits[unit]

    def run_create(self, args):
        sztarget = args.arcfile  # type: str
        filenames = args.filenames  # type: List[str]
        volume_size = args.volume[0] if getattr(args, "volume", None) is not None else None
        if volume_size is not None and not self._check_volumesize_valid(volume_size):
            sys.stderr.write("Error: Specified volume size is invalid.\n")
            self.show_help(args)
            exit(1)
        if not sztarget.endswith(".7z"):
            sztarget += ".7z"
        target = pathlib.Path(sztarget)
        if target.exists():
            sys.stderr.write("Archive file exists!\n")
            self.show_help(args)
            exit(1)
        with py7zr.SevenZipFile(target, "w") as szf:
            for path in filenames:
                src = pathlib.Path(path)
                if src.is_dir():
                    szf.writeall(src)
                else:
                    szf.write(src)
        if volume_size is None:
            return 0
        size = self._volumesize_unitconv(volume_size)
        self._split_file(target, size)
        target.unlink()
        return 0

    def run_append(self, args):
        sztarget = args.arcfile  # type: str
        filenames = args.filenames  # type: List[str]
        if not sztarget.endswith(".7z"):
            sys.stderr.write("Error: specified archive file is invalid.")
            self.show_help(args)
            exit(1)
        target = pathlib.Path(sztarget)
        if not target.exists():
            sys.stderr.write("Archive file does not exists!\n")
            self.show_help(args)
            exit(1)
        with py7zr.SevenZipFile(target, "a") as szf:
            for path in filenames:
                src = pathlib.Path(path)
                if src.is_dir():
                    szf.writeall(src)
                else:
                    szf.write(src)
        return 0

    def _split_file(self, filepath, size):
        chapters = 0
        written = [0, 0]
        total_size = filepath.stat().st_size
<<<<<<< HEAD
        block_size = get_default_blocksize()
        with filepath.open('rb') as src:
=======
        block_size = RuntimeConstant().READ_BLOCKSIZE
        with filepath.open("rb") as src:
>>>>>>> 65a5cb64
            while written[0] <= total_size:
                with open(str(filepath) + ".%03d" % chapters, "wb") as tgt:
                    written[1] = 0
                    while written[1] < size:
                        read_size = min(block_size, size - written[1])
                        tgt.write(src.read(read_size))
                        written[1] += read_size
                        written[0] += read_size
                chapters += 1<|MERGE_RESOLUTION|>--- conflicted
+++ resolved
@@ -417,13 +417,8 @@
         chapters = 0
         written = [0, 0]
         total_size = filepath.stat().st_size
-<<<<<<< HEAD
         block_size = get_default_blocksize()
-        with filepath.open('rb') as src:
-=======
-        block_size = RuntimeConstant().READ_BLOCKSIZE
         with filepath.open("rb") as src:
->>>>>>> 65a5cb64
             while written[0] <= total_size:
                 with open(str(filepath) + ".%03d" % chapters, "wb") as tgt:
                     written[1] = 0
