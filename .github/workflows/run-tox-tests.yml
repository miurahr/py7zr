name: Run Tox tests

on:
  push:
    branches:
      - master
      - releases/*
  pull_request:
    types:
      - opened
      - synchronize
      - reopened

jobs:
  build:
    runs-on: ${{ matrix.os }}
    strategy:
      matrix:
        os: [ubuntu-22.04, windows-latest, ubuntu-24.04-arm, windows-11-arm]
        python-version: [
            "3.10",
            "3.11",
            "3.12",
            "3.13",
            "3.14",
<<<<<<< HEAD
            "3.14t",
            "3.15-dev",
=======
>>>>>>> 26deb5e7
            "pypy-3.11",
        ]
        include:
          - os: macos-latest
<<<<<<< HEAD
            python-version: 'pypy-3.11'
=======
            python-version: "pypy-3.11"
>>>>>>> 26deb5e7
          - os: macos-latest
            python-version: "3.13"
        exclude:
          - os: windows-11-arm
            python-version: 'pypy-3.11'
          - os: windows-11-arm
            python-version: '3.10'
    name: Test Python ${{ matrix.python-version }} on ${{ matrix.os }}
    steps:
      - uses: actions/checkout@v6
        with:
          fetch-depth: 20
      - name: Setup python
        uses: actions/setup-python@v6
        with:
          python-version: ${{ matrix.python-version }}
      - name: Install system library(linux)
        if: runner.os == 'linux'
        run: |
          sudo apt-get update -q -y
          sudo apt-get install -q -y libarchive-dev graphviz
      - name: Download libarchive(Windows)
        if: runner.os == 'Windows'
        uses: carlosperate/download-file-action@v2
        with:
          file-url: "https://libarchive.org/downloads/libarchive-3.7.9.zip"
          file-name: "libarchive-3.7.9.zip"
      - name: Install libarchive(Windows)
        if: runner.os == 'Windows'
        run: |
          $file = "libarchive-3.7.9.zip"
          Expand-Archive -LiteralPath $file -DestinationPath $env:GITHUB_WORKSPACE
          choco install graphviz
      - name: Install dependencies
        run: |
          pip install -U pip tox wheel setuptools setuptools_scm[toml]
          pip install tox-gh-actions coveralls coverage[toml]
      - name: Test project with tox
        if: runner.os != 'Windows'
        run: |
          tox
          coverage xml -o cobertura.xml
        env:
          PYTEST_ADDOPTS: "--cov-config=pyproject.toml --cov --cov-append --benchmark-skip"
      - name: Test project with tox (windows)
        if: runner.os == 'Windows'
        run: |
          echo LIBARCHIVE="${env:LIBARCHIVE}"
          tox
          coverage xml -o cobertura.xml
        env:
          LIBARCHIVE: "${{ github.workspace }}\\libarchive\\bin\\archive.dll"
          PYTEST_ADDOPTS: "--cov-config=pyproject.toml --cov --cov-append --benchmark-skip"
      - name: Send coverage to coveralls
        run: |
          coveralls
        env:
          COVERALLS_REPO_TOKEN: ${{ secrets.COVERALLS_REPO_TOKEN }}
          GITHUB_TOKEN: ${{ secrets.GITHUB_TOKEN }}
          COVERALLS_PARALLEL: true
          COVERALLS_FLAG_NAME: py-${{ matrix.python-version }}-${{ matrix.os }}
      - uses: actions/setup-java@v4
        if: ( runner.os != 'Windows' ) && ( github.event_name == 'push' ) && ( github.ref == 'refs/heads/master' )
        with:
          distribution: 'temurin'
          java-version: '21'
      - name: Send coverage to codacy
        if: ( runner.os != 'Windows' ) && ( github.event_name == 'push' ) && ( github.ref == 'refs/heads/master' )
        run: |
          java -jar utils/codacy-coverage-reporter.jar report -l Python -t ${PROJECT_TOKEN} --partial -r cobertura.xml
        env:
          PROJECT_TOKEN: ${{ secrets.CODACY_PROJECT_TOKEN }}

  test_slow_tests:
    name: Test slow cases
    runs-on: ubuntu-24.04
    steps:
      - uses: actions/checkout@v6
        with:
          fetch-depth: 20
      - name: Setup python
        uses: actions/setup-python@v6
        with:
          python-version: '3.13'
          architecture: x64
      - name: Install system library(linux)
        run: |
          sudo apt-get update -q -y
          sudo apt-get install -q -y libarchive-dev
      - name: Install dependencies
        run: |
          pip install -U pip setuptools setuptools_scm[toml]
          pip install tox tox-gh-actions
      - name: Test project with tox
        run: tox
        env:
          PYTEST_ADDOPTS: "--no-cov --run-slow -k extract_high_compression_rate"

  finish:
    runs-on: ubuntu-latest
    name: finish parallel build
    needs: build
    steps:
      - name: Checkout 🛎️
        uses: actions/checkout@v4
      - name: Tell Coveralls that the parallel build is finished
        run: |
          curl -k \
              https://coveralls.io/webhook?repo_token=$COVERALLS_REPO_TOKEN \
              -d "payload[build_num]=$GITHUB_SHA&payload[status]=done"
        env:
          COVERALLS_REPO_TOKEN: ${{ secrets.COVERALLS_REPO_TOKEN }}
          GITHUB_TOKEN: ${{ secrets.GITHUB_TOKEN }}
      - uses: actions/setup-java@v4
        if: ( github.event_name == 'push' ) && ( github.ref == 'refs/heads/master' )
        with:
          distribution: 'temurin'
          java-version: '21'
      - name: Send coverage to codacy
        if: ( github.event_name == 'push' ) && ( github.ref == 'refs/heads/master' )
        run: |
          java -jar utils/codacy-coverage-reporter.jar final -t ${PROJECT_TOKEN}
        env:
          PROJECT_TOKEN: ${{ secrets.CODACY_PROJECT_TOKEN }}<|MERGE_RESOLUTION|>--- conflicted
+++ resolved
@@ -23,20 +23,13 @@
             "3.12",
             "3.13",
             "3.14",
-<<<<<<< HEAD
             "3.14t",
             "3.15-dev",
-=======
->>>>>>> 26deb5e7
             "pypy-3.11",
         ]
         include:
           - os: macos-latest
-<<<<<<< HEAD
-            python-version: 'pypy-3.11'
-=======
             python-version: "pypy-3.11"
->>>>>>> 26deb5e7
           - os: macos-latest
             python-version: "3.13"
         exclude:
