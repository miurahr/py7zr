--- conflicted
+++ resolved
@@ -712,10 +712,9 @@
     assert file_list[2].compressed is None
     assert file_list[3].compressed is None
     assert file_list[0].crc32 is None
-<<<<<<< HEAD
-    assert file_list[1].crc32 == 0xb36aaedb
-    assert file_list[2].crc32 == 0xdcbf8d07
-    assert file_list[3].crc32 == 0x80fc72be
+    assert file_list[1].crc32 == 0xB36AAEDB
+    assert file_list[2].crc32 == 0xDCBF8D07
+    assert file_list[3].crc32 == 0x80FC72BE
 
 
 @pytest.mark.cli
@@ -765,9 +764,4 @@
     cli = py7zr.cli.Cli()
     cli.run(["l", "--verbose", arcfile])
     out, err = capsys.readouterr()
-    assert out == expected
-=======
-    assert file_list[1].crc32 == 0xB36AAEDB
-    assert file_list[2].crc32 == 0xDCBF8D07
-    assert file_list[3].crc32 == 0x80FC72BE
->>>>>>> 789d253d
+    assert out == expected