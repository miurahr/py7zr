--- conflicted
+++ resolved
@@ -11,16 +11,7 @@
 
 from . import libarchive_extract, p7zip_test
 
-<<<<<<< HEAD
-testdata_path = pathlib.Path(os.path.dirname(__file__)).joinpath('data')
-=======
-try:
-    import multivolumefile as MVF
-except ImportError:
-    MVF = None
-
 testdata_path = pathlib.Path(os.path.dirname(__file__)).joinpath("data")
->>>>>>> 789d253d
 os.umask(0o022)
 
 
@@ -31,32 +22,19 @@
             tgt.write(src.read(25000))
         with tmp_path.joinpath("lzma2bcj.7z.002").open("wb") as tgt:
             tgt.write(src.read(27337))
-<<<<<<< HEAD
-    with multivolumefile.open(tmp_path.joinpath('lzma2bcj.7z'), mode='rb') as tgt:
-=======
-    with MVF.open(tmp_path.joinpath("lzma2bcj.7z"), mode="rb") as tgt:
->>>>>>> 789d253d
+    with multivolumefile.open(tmp_path.joinpath("lzma2bcj.7z"), mode="rb") as tgt:
         with py7zr.SevenZipFile(tgt) as arc:
             arc.extractall(tmp_path.joinpath("tgt"))
 
 
 @pytest.mark.misc
 def test_compress_to_multi_volume(tmp_path):
-<<<<<<< HEAD
-    tmp_path.joinpath('src').mkdir()
-    py7zr.unpack_7zarchive(os.path.join(testdata_path, 'lzma2bcj.7z'), path=tmp_path.joinpath('src'))
-    with multivolumefile.open(tmp_path.joinpath('target.7z'), mode='wb', volume=10240) as tgt:
-        with py7zr.SevenZipFile(tgt, 'w') as arc:
-            arc.writeall(tmp_path.joinpath('src'), 'src')
-    target = tmp_path.joinpath('target.7z.0001')
-=======
     tmp_path.joinpath("src").mkdir()
     py7zr.unpack_7zarchive(os.path.join(testdata_path, "lzma2bcj.7z"), path=tmp_path.joinpath("src"))
-    with MVF.open(tmp_path.joinpath("target.7z"), mode="wb", volume=10240) as tgt:
+    with multivolumefile.open(tmp_path.joinpath("target.7z"), mode="wb", volume=10240) as tgt:
         with py7zr.SevenZipFile(tgt, "w") as arc:
             arc.writeall(tmp_path.joinpath("src"), "src")
     target = tmp_path.joinpath("target.7z.0001")
->>>>>>> 789d253d
     assert target.exists()
     assert target.stat().st_size == 10240
 
