--- conflicted
+++ resolved
@@ -155,15 +155,11 @@
 @pytest.mark.files
 def test_archivetest_7zaes():
     with py7zr.SevenZipFile(os.path.join(testdata_path, 'encrypted_1.7z'), 'r', password='secret') as ar:
-<<<<<<< HEAD
         assert ar.testzip() is None
-=======
-        assert ar.test()
 
 
 @pytest.mark.files
 def test_list_filename_encryption(tmp_path):
     with py7zr.SevenZipFile(os.path.join(testdata_path, 'filename_encryption.7z'), 'r', password='hello') as ar:
         file_list = ar.list()
-        assert file_list[0].filename == "New Text Document.TXT"
->>>>>>> 7b801d34
+        assert file_list[0].filename == "New Text Document.TXT"