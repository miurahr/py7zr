import asyncio
import binascii
import hashlib
import io
import os
import shutil
import sys
from datetime import datetime

import pytest

import py7zr
from py7zr import UnsupportedCompressionMethodError, unpack_7zarchive
from py7zr.helpers import UTC

from . import aio7zr, decode_all

testdata_path = os.path.join(os.path.dirname(__file__), 'data')
os.umask(0o022)


def check_archive(archive, tmp_path):
    assert sorted(archive.getnames()) == ['test', 'test/test2.txt', 'test1.txt']
    expected = []
    expected.append({'filename': 'test'})
    expected.append({'lastwritetime': 12786932616, 'as_datetime': datetime(2006, 3, 15, 21, 43, 36, 0, UTC()),
                     'filename': 'test/test2.txt'})
    expected.append({'lastwritetime': 12786932628, 'as_datetime': datetime(2006, 3, 15, 21, 43, 48, 0, UTC()),
                     'filename': 'test1.txt'})
    for i, cf in enumerate(archive.files):
        assert cf.filename == expected[i]['filename']
        if not cf.is_directory:
            assert cf.lastwritetime // 10000000 == expected[i]['lastwritetime']
            assert cf.lastwritetime.as_datetime().replace(microsecond=0) == expected[i]['as_datetime']
    archive.extractall(path=tmp_path)
    assert tmp_path.joinpath('test/test2.txt').open('rb').read() == bytes('This file is located in a folder.', 'ascii')
    assert tmp_path.joinpath('test1.txt').open('rb').read() == bytes('This file is located in the root.', 'ascii')


@pytest.mark.files
def test_solid(tmp_path):
    f = 'solid.7z'
    archive = py7zr.SevenZipFile(open(os.path.join(testdata_path, '%s' % f), 'rb'))
    check_archive(archive, tmp_path)


@pytest.mark.files
def test_empty():
    # decompress empty archive
    archive = py7zr.SevenZipFile(open(os.path.join(testdata_path, 'empty.7z'), 'rb'))
    assert archive.getnames() == []


@pytest.mark.files
def test_github_14(tmp_path):
    archive = py7zr.SevenZipFile(open(os.path.join(testdata_path, 'github_14.7z'), 'rb'))
    assert archive.getnames() == ['github_14']
    archive.extractall(path=tmp_path)
    with tmp_path.joinpath('github_14').open('rb') as f:
        assert f.read() == bytes('Hello GitHub issue #14.\n', 'ascii')


@pytest.mark.files
def _test_umlaut_archive(filename):
    archive = py7zr.SevenZipFile(open(os.path.join(testdata_path, filename), 'rb'))
    assert sorted(archive.getnames()) == ['t\xe4st.txt']
    outbuf = []
    for i, cf in enumerate(archive.files):
        assert cf is not None
        buf = io.BytesIO()
        archive.worker.register_filelike(cf.id, buf)
        outbuf.append(buf)
    archive.worker.extract(archive.fp)
    buf = outbuf[0]
    buf.seek(0)
    actual = buf.read()
    assert actual == bytes('This file contains a german umlaut in the filename.', 'ascii')


@pytest.mark.files
def test_non_solid_umlaut():
    # test loading of a non-solid archive containing files with umlauts
    _test_umlaut_archive('umlaut-non_solid.7z')


@pytest.mark.files
def test_solid_umlaut():
    # test loading of a solid archive containing files with umlauts
    _test_umlaut_archive('umlaut-solid.7z')


@pytest.mark.files
def test_bugzilla_4(tmp_path):
    archive = py7zr.SevenZipFile(open(os.path.join(testdata_path, 'bugzilla_4.7z'), 'rb'))
    expected = [{'filename': 'History.txt', 'mtime': 1133704668, 'mode': 33188,
                 'digest': '46b08f0af612371860ab39e3b47666c3bd6fb742c5e8775159310e19ebedae7e'},
                {'filename': 'License.txt', 'mtime': 1105356710, 'mode': 33188,
                 'digest': '4f49a4448499449f2864777c895f011fb989836a37990ae1ca532126ca75d25e'},
                {'filename': 'copying.txt', 'mtime': 999116366, 'mode': 33188,
                 'digest': '2c3c3ef532828bcd42bb3127349625a25291ff5ae7e6f8d42e0fe9b5be836a99'},
                {'filename': 'readme.txt', 'mtime': 1133704646, 'mode': 33188,
                 'digest': '84f2693d9746e919883cf169fc83467be6566d7501b5044693a2480ab36a4899'}]
    decode_all(archive, expected, tmp_path)


@pytest.mark.files
def test_bugzilla_16(tmp_path):
    archive = py7zr.SevenZipFile(open(os.path.join(testdata_path, 'bugzilla_16.7z'), 'rb'))
    expected = [{'filename': 'mame4all_2.5.ini',
                 'digest': 'aaebca5e140e0099a757903fc9f194f9e6da388eed22d37bfd1625c80aa25903'},
                {'filename': 'mame4all_2.5/mame',
                 'digest': '6bc23b11fbb9a64096408623d476ad16083ef71c5e7919335e8696036034987d'}]
    decode_all(archive, expected, tmp_path)


@pytest.mark.files
def test_extract_symlink(tmp_path):
    archive = py7zr.SevenZipFile(open(os.path.join(testdata_path, 'symlink.7z'), 'rb'))
    assert sorted(archive.getnames()) == ['lib', 'lib/libabc.so', 'lib/libabc.so.1', 'lib/libabc.so.1.2',
                                          'lib/libabc.so.1.2.3', 'lib64']
    archive.extractall(path=tmp_path)


@pytest.mark.files
def test_lzma2bcj(tmp_path):
    """Test extract archive compressed with LZMA2 and BCJ methods."""
    archive = py7zr.SevenZipFile(open(os.path.join(testdata_path, 'lzma2bcj.7z'), 'rb'))
    assert archive.getnames() == ['5.12.1', '5.12.1/msvc2017_64',
                                  '5.12.1/msvc2017_64/bin', '5.12.1/msvc2017_64/bin/opengl32sw.dll']
    archive.extractall(path=tmp_path)
    m = hashlib.sha256()
    m.update(tmp_path.joinpath('5.12.1/msvc2017_64/bin/opengl32sw.dll').open('rb').read())
    assert m.digest() == binascii.unhexlify('963641a718f9cae2705d5299eae9b7444e84e72ab3bef96a691510dd05fa1da4')


@pytest.mark.files
def test_zerosize(tmp_path):
    archive = py7zr.SevenZipFile(open(os.path.join(testdata_path, 'zerosize.7z'), 'rb'))
    archive.extractall(path=tmp_path)


@pytest.mark.api
def test_register_unpack_archive(tmp_path):
    shutil.register_unpack_format('7zip', ['.7z'], unpack_7zarchive)
    shutil.unpack_archive(os.path.join(testdata_path, 'test_1.7z'), tmp_path)
    target = tmp_path.joinpath("setup.cfg")
    expected_mode = 33188
    expected_mtime = 1552522033
    if os.name == 'posix':
        assert target.stat().st_mode == expected_mode
    assert target.stat().st_mtime == expected_mtime
    m = hashlib.sha256()
    m.update(target.open('rb').read())
    assert m.digest() == binascii.unhexlify('ff77878e070c4ba52732b0c847b5a055a7c454731939c3217db4a7fb4a1e7240')
    m = hashlib.sha256()
    m.update(tmp_path.joinpath('setup.py').open('rb').read())
    assert m.digest() == binascii.unhexlify('b916eed2a4ee4e48c51a2b51d07d450de0be4dbb83d20e67f6fd166ff7921e49')
    m = hashlib.sha256()
    m.update(tmp_path.joinpath('scripts/py7zr').open('rb').read())
    assert m.digest() == binascii.unhexlify('b0385e71d6a07eb692f5fb9798e9d33aaf87be7dfff936fd2473eab2a593d4fd')


@pytest.mark.files
def test_skip():
    archive = py7zr.SevenZipFile(open(os.path.join(testdata_path, 'test_1.7z'), 'rb'))
    for i, cf in enumerate(archive.files):
        assert cf is not None
        archive.worker.register_filelike(cf.id, None)
    archive.worker.extract(archive.fp)


@pytest.mark.files
def test_github_14_multi(tmp_path):
    """ multiple unnamed objects."""
    archive = py7zr.SevenZipFile(open(os.path.join(testdata_path, 'github_14_multi.7z'), 'rb'))
    assert archive.getnames() == ['github_14_multi', 'github_14_multi']
    archive.extractall(path=tmp_path)
    with tmp_path.joinpath('github_14_multi').open('rb') as f:
        assert f.read() == bytes('Hello GitHub issue #14 2/2.\n', 'ascii')


@pytest.mark.files
def test_multiblock(tmp_path):
    archive = py7zr.SevenZipFile(open(os.path.join(testdata_path, 'mblock_1.7z'), 'rb'))
    archive.extractall(path=tmp_path)
    m = hashlib.sha256()
    m.update(tmp_path.joinpath('bin/7zdec.exe').open('rb').read())
    assert m.digest() == binascii.unhexlify('e14d8201c5c0d1049e717a63898a3b1c7ce4054a24871daebaa717da64dcaff5')


@pytest.mark.files
def test_multiblock_zerosize(tmp_path):
    archive = py7zr.SevenZipFile(open(os.path.join(testdata_path, 'mblock_2.7z'), 'rb'))
    archive.extractall(path=tmp_path)


@pytest.mark.files
@pytest.mark.timeout(5, method='thread')
def test_multiblock_lzma_bug(tmp_path):
    archive = py7zr.SevenZipFile(open(os.path.join(testdata_path, 'mblock_3.7z'), 'rb'))
    archive.extractall(path=tmp_path)
    m = hashlib.sha256()
    m.update(tmp_path.joinpath('5.13.0/mingw73_64/plugins/canbus/qtvirtualcanbusd.dll').open('rb').read())
    assert m.digest() == binascii.unhexlify('98985de41ddba789d039bb10d86ea3015bf0d8d9fa86b25a0490044c247233d3')


@pytest.mark.files
@pytest.mark.xfail(raises=UnsupportedCompressionMethodError)
def test_copy(tmp_path):
    """ test loading of copy compressed files.(help wanted)"""
    check_archive(py7zr.SevenZipFile(open(os.path.join(testdata_path, 'copy.7z'), 'rb')), tmp_path)


@pytest.mark.files
def test_close_unlink(tmp_path):
    shutil.copyfile(os.path.join(testdata_path, 'test_1.7z'), str(tmp_path.joinpath('test_1.7z')))
    archive = py7zr.SevenZipFile(tmp_path.joinpath('test_1.7z'))
    archive.extractall(path=tmp_path)
    archive.close()
    tmp_path.joinpath('test_1.7z').unlink()


@pytest.mark.files
@pytest.mark.asyncio
@pytest.mark.skipif(sys.version_info < (3, 6), reason="requires python3.6 or higher")
@pytest.mark.skipif(hasattr(sys, 'pypy_version_info'), reason="Not working with pypy3")
def test_asyncio_executor(tmp_path):
    shutil.copyfile(os.path.join(testdata_path, 'test_1.7z'), str(tmp_path.joinpath('test_1.7z')))
    loop = asyncio.get_event_loop()
    task = asyncio.ensure_future(aio7zr(tmp_path.joinpath('test_1.7z'), path=tmp_path))
    loop.run_until_complete(task)
    loop.run_until_complete(asyncio.sleep(3))
    os.unlink(str(tmp_path.joinpath('test_1.7z')))


@pytest.mark.files
<<<<<<< HEAD
def test_extract_encrypted(tmp_path):
    archive = py7zr.SevenZipFile(open(os.path.join(testdata_path, 'encrypted.7z'), 'rb'), password='secret')
=======
def test_no_main_streams(tmp_path):
    archive = py7zr.SevenZipFile(open(os.path.join(testdata_path, 'test_folder.7z'), 'rb'))
>>>>>>> acaaf310
    archive.extractall(path=tmp_path)<|MERGE_RESOLUTION|>--- conflicted
+++ resolved
@@ -234,11 +234,12 @@
 
 
 @pytest.mark.files
-<<<<<<< HEAD
+def test_no_main_streams(tmp_path):
+    archive = py7zr.SevenZipFile(open(os.path.join(testdata_path, 'test_folder.7z'), 'rb'))
+    archive.extractall(path=tmp_path)
+
+    
+@pytest.mark.files
 def test_extract_encrypted(tmp_path):
     archive = py7zr.SevenZipFile(open(os.path.join(testdata_path, 'encrypted.7z'), 'rb'), password='secret')
-=======
-def test_no_main_streams(tmp_path):
-    archive = py7zr.SevenZipFile(open(os.path.join(testdata_path, 'test_folder.7z'), 'rb'))
->>>>>>> acaaf310
     archive.extractall(path=tmp_path)