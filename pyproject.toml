[project]
name = "py7zr"
requires-python = ">=3.9"
description = "Pure python 7-zip library"
license = {text = "LGPL-2.1-or-later"}
authors = [
    {name = "Hiroshi Miura", email = "miurahr@linux.com"},
]
classifiers = [
    "Development Status :: 5 - Production/Stable",
    "License :: OSI Approved :: GNU Lesser General Public License v2 or later (LGPLv2+)",
    "Operating System :: MacOS :: MacOS X",
    "Operating System :: Microsoft :: Windows",
    "Operating System :: POSIX",
    "Operating System :: POSIX :: Linux",
    "Programming Language :: Python",
    "Programming Language :: Python :: 3",
    "Programming Language :: Python :: 3.10",
    "Programming Language :: Python :: 3.11",
    "Programming Language :: Python :: 3.12",
    "Programming Language :: Python :: 3.13",
    "Programming Language :: Python :: 3.14",
    "Programming Language :: Python :: 3 :: Only",
    "Programming Language :: Python :: Implementation :: CPython",
    "Programming Language :: Python :: Implementation :: PyPy",
    "Topic :: Software Development :: Libraries :: Python Modules",
]
dependencies = [
      "texttable",
      "pycryptodomex>=3.20.0",
      'brotli>=1.1.0;platform_python_implementation=="CPython"',
      'brotlicffi>=1.1.0.0;platform_python_implementation=="PyPy"',
      'psutil;sys_platform!="cygwin"',
<<<<<<< HEAD
      "pyzstd>=0.16.1",
      "pyppmd>=1.3.0",
      "pybcj>=1.1.0",
=======
      "backports.zstd>=1.0.0;python_version<'3.14'",
      "pyppmd>=1.1.0,<1.3.0",
      "pybcj>=1.0.0,<1.1.0",
>>>>>>> ccf0def1
      "multivolumefile>=0.2.3",
      "inflate64>=1.0.4",
]
keywords = ['compression', '7zip', 'lzma', 'zstandard', 'ppmd', 'lzma2', 'bcj', 'archive']
dynamic = ["readme", "version"]

[tool.setuptools]
packages = ["py7zr"]

[tool.setuptools.package-data]
py7zr = ["py.typed"]

[tool.setuptools.dynamic]
readme = {file = ["README.rst"]}

[project.scripts]
py7zr = "py7zr.__main__:main"

[project.optional-dependencies]
test_compat = ["libarchive-c"]
test = [
      "pytest",
      "pytest-benchmark",
      "pytest-cov",
      "pytest-remotedata",
      "pytest-timeout",
      "py-cpuinfo",
      "coverage[toml]>=5.2",
      "coveralls>=2.1.1",
      "requests",
      "pytest-httpserver",
]
docs = [
      "sphinx>=7.0.0",
      "sphinx-py3doc-enhanced-theme",
      "sphinx-a4doc",
      "docutils",
]
check = [
      "mypy>=1.10.0",
      "mypy_extensions>=1.0.0",
      "lxml",
      "types-psutil",
      "check-manifest",
      "flake8<8",
      "flake8-black>=0.3.6",
      "flake8-deprecated",
      "flake8-isort",
      "isort>=5.13.2",
      "pygments",
      "readme-renderer",
      "twine",
      "black>=24.8.0",
      "pylint",
]
debug = [
      "pytest",
      "pytest-leaks",
      "pytest-profiling",
]

[project.urls]
Homepage = "https://py7zr.readthedocs.io/"
Documentation = "https://py7zr.readthedocs.io/en/stable/"
"Bug Tracker" = "https://github.com/miurahr/py7zr/issues"
Source = "https://github.com/miurahr/py7zr"
Changelog = "https://py7zr.readthedocs.io/en/latest/Changelog.html"

[build-system]
requires = ["setuptools>=63", "build", "setuptools_scm[toml]>=7.0.5"]
build-backend = "setuptools.build_meta"

[tool.setuptools_scm]
local_scheme = "no-local-version"
write_to = "py7zr/version.py"
write_to_template = """
__version__ = \"{version}\"
"""
tag_regex = "^(?P<prefix>v)?(?P<version>[^\\+]+)(?P<suffix>.*)?$"

[tool.coverage.run]
branch = true
parallel = true
source = ["py7zr"]

[tool.coverage.report]
show_missing = true
exclude_lines = ["if __name__ == .__main__.:", "pragma: no-cover", "@abstract", "def __repr__"]

[tool.black]
line-length = 125
target-version = ['py39']

[tool.isort]
known_first_party = ['py7zr']
known_third_party = ["docutils", "flake8", "pytest", "pytz", "setuptools", "sphinx", "yaml"]
multi_line_output = 3
include_trailing_comma = true
force_grid_wrap = 0
use_parentheses = true
ensure_newline_before_comments = true
line_length = 125

[tool.mypy]
warn_redundant_casts = true
warn_unused_ignores = true
warn_return_any = false
strict_optional = true
show_column_numbers = true
check_untyped_defs = true

[tool.check-manifest]
ignore = ["py7zr/version.py", "azure-pipelines.yml", ".readthedocs.yml", "codecov.yml"]

[tool.pytest.ini_options]
minversion = "6.0"
testpaths = ["tests"]
python_files = "test*.py"
norecursedirs = [".git", "_build", "tmp", ".eggs"]
timeout = 480
markers = [
    "asyncio: mark a atest as an asyncio test.",
    "basic: mark a test as a basic feature test.",
    "files: mark a test as a test with actual files.",
    "api: mark a test as an interface test.",
    "unit: mark a test as an unit test.",
    "cli: mark a test as a cli test.",
    "benchmark: mark a test as a benchmarking.",
    "misc: misc tests",
    "slow: mark a slow tests",
]

[tool.tox]
legacy_tox_ini = """
[tox]
isolated_build = True
envlist = mypy, check, pypy310, py{310,311,312,313,314}, docs, mprof, distcheck

[testenv]
passenv =
    GITHUB_*
    PYTEST_ADDOPTS
    COVERALLS_*
    LIBARCHIVE
extras = test
commands =
    python -m pytest -vv

[testenv:py39]
extras = test, test_compat

[testenv:pypy39]
extras = test, test_compat

[testenv:mprof]
extras = test, debug
commands =
    mprof run --multiprocess pytest
    mprof plot --output memory-profile.png
deps =
    memory_profiler
    matplotlib

[testenv:mypy]
extras = check
commands = mypy --html-report build/mypy py7zr

[testenv:check]
extras = check
commands =
    check-manifest {toxinidir}
    flake8 py7zr tests

[testenv:distcheck]
extras = check
commands =
    python -m build --sdist
    twine check dist/*

[testenv:clean]
deps = coverage[toml]>=5.2
skip_install = true
commands = coverage erase

[testenv:coveralls]
deps =
    coveralls
skip_install = true
commands =
    coveralls []

[testenv:docs]
extras = docs
commands =
    sphinx-build {posargs:-E} -b html docs build/docs
    sphinx-build -b linkcheck docs build/docs

[gh-actions]
python =
    3.10: py310
    3.11: py311
    3.12: py312
    3.13: py313
    3.14: py314
    pypy-3.10: pypy310
"""<|MERGE_RESOLUTION|>--- conflicted
+++ resolved
@@ -31,15 +31,9 @@
       'brotli>=1.1.0;platform_python_implementation=="CPython"',
       'brotlicffi>=1.1.0.0;platform_python_implementation=="PyPy"',
       'psutil;sys_platform!="cygwin"',
-<<<<<<< HEAD
-      "pyzstd>=0.16.1",
-      "pyppmd>=1.3.0",
-      "pybcj>=1.1.0",
-=======
       "backports.zstd>=1.0.0;python_version<'3.14'",
-      "pyppmd>=1.1.0,<1.3.0",
-      "pybcj>=1.0.0,<1.1.0",
->>>>>>> ccf0def1
+      "pyppmd>=1.3.1",
+      "pybcj>=1.0.6",
       "multivolumefile>=0.2.3",
       "inflate64>=1.0.4",
 ]
