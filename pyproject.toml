[project]
name = "py7zr"
requires-python = ">=3.10"
description = "Pure python 7-zip library"
readme = "README.rst"
license = "LGPL-2.1-or-later"
authors = [
    {name = "Hiroshi Miura", email = "miurahr@linux.com"},
]
classifiers = [
    "Development Status :: 5 - Production/Stable",
    "Operating System :: MacOS :: MacOS X",
    "Operating System :: Microsoft :: Windows",
    "Operating System :: POSIX",
    "Operating System :: POSIX :: Linux",
    "Programming Language :: Python",
    "Programming Language :: Python :: 3",
    "Programming Language :: Python :: 3.10",
    "Programming Language :: Python :: 3.11",
    "Programming Language :: Python :: 3.12",
    "Programming Language :: Python :: 3.13",
    "Programming Language :: Python :: 3.14",
    "Programming Language :: Python :: 3 :: Only",
    "Programming Language :: Python :: Implementation :: CPython",
    "Programming Language :: Python :: Implementation :: PyPy",
    "Topic :: Software Development :: Libraries :: Python Modules",
]
dependencies = [
      "texttable",
      "pycryptodomex>=3.20.0",
      'brotli>=1.2.0;platform_python_implementation=="CPython"',
      'brotlicffi>=1.2.0.0;platform_python_implementation=="PyPy"',
      'psutil;sys_platform!="cygwin"',
      "backports.zstd>=1.0.0;python_version<'3.14'",
      "pyppmd>=1.3.1",
      "pybcj>=1.0.6",
      "multivolumefile>=0.2.3",
      "inflate64>=1.0.4",
]
keywords = ['compression', '7zip', 'lzma', 'zstandard', 'ppmd', 'lzma2', 'bcj', 'archive']
dynamic = ["version"]

[tool.setuptools]
packages = ["py7zr"]

[tool.setuptools.package-data]
py7zr = ["py.typed"]

[project.scripts]
py7zr = "py7zr.__main__:main"

[project.optional-dependencies]
test = [
      "pytest",
      "pytest-benchmark",
      "pytest-cov",
      "pytest-remotedata",
      "pytest-timeout",
      "py-cpuinfo",
      "coverage[toml]>=7.10.7",
      "coveralls>=4.0.2",
      "requests",
      "pytest-httpserver",
]
docs = [
      "sphinx>=8.0.0",
      "sphinx-py3doc-enhanced-theme",
      "sphinx-a4doc",
      "docutils",
]
check = [
      "mypy>=1.17.0",
      "mypy_extensions>=1.1.0",
      "lxml",
      "types-psutil",
      "check-manifest",
      "flake8<8",
      "flake8-black>=0.3.6",
      "flake8-deprecated",
      "flake8-isort",
      "isort>=7.0.0",
      "pygments",
      "readme-renderer",
      "twine",
      "black>=25.1.0",
      "pylint",
]
debug = [
      "pytest",
      "pytest-leaks",
      "pytest-profiling",
]

[project.urls]
Homepage = "https://py7zr.readthedocs.io/"
Documentation = "https://py7zr.readthedocs.io/en/stable/"
"Bug Tracker" = "https://github.com/miurahr/py7zr/issues"
Source = "https://github.com/miurahr/py7zr"
Changelog = "https://py7zr.readthedocs.io/en/latest/Changelog.html"

[build-system]
requires = ["setuptools>=80", "setuptools_scm[toml]>=9.2.0"]
build-backend = "setuptools.build_meta"

[tool.setuptools_scm]
local_scheme = "no-local-version"
version_file = "py7zr/version.py"
version_file_template = """
__version__ = \"{version}\"
"""
tag_regex = "^(?P<prefix>v)?(?P<version>[^\\+]+)(?P<suffix>.*)?$"

[tool.coverage.run]
branch = true
parallel = true
source = ["py7zr"]

[tool.coverage.report]
show_missing = true
exclude_lines = ["if __name__ == .__main__.:", "pragma: no-cover", "@abstract", "def __repr__"]

[tool.black]
line-length = 125
target-version = ['py310']

[tool.isort]
known_first_party = ['py7zr']
known_third_party = ["docutils", "flake8", "pytest", "pytz", "setuptools", "sphinx", "yaml"]
multi_line_output = 3
include_trailing_comma = true
force_grid_wrap = 0
use_parentheses = true
ensure_newline_before_comments = true
line_length = 125

[tool.mypy]
warn_redundant_casts = true
warn_unused_ignores = true
warn_return_any = false
strict_optional = true
show_column_numbers = true
check_untyped_defs = true

[tool.check-manifest]
ignore = ["py7zr/version.py", "azure-pipelines.yml", ".readthedocs.yml", "codecov.yml"]

[tool.pytest.ini_options]
minversion = "6.0"
testpaths = ["tests"]
python_files = "test*.py"
norecursedirs = [".git", "_build", "tmp", ".eggs"]
timeout = 480
markers = [
    "asyncio: mark a atest as an asyncio test.",
    "basic: mark a test as a basic feature test.",
    "files: mark a test as a test with actual files.",
    "api: mark a test as an interface test.",
    "unit: mark a test as an unit test.",
    "cli: mark a test as a cli test.",
    "benchmark: mark a test as a benchmarking.",
    "misc: misc tests",
    "slow: mark a slow tests",
]

[tool.tox]
<<<<<<< HEAD
requires = ["tox>=4.19"]
envlist = [
    "mypy",
    "check",
    "pypy-3.10",
    "3.10",
    "3.11",
    "3.12",
    "3.13",
    "3.14",
    "docs",
    "mprof",
    "distcheck"
]
isolated_build = true

[tool.tox.env_run_base]
description = "Run test under {base_python}"
passenv = [
    "GITHUB_*",
    "PYTEST_ADDOPTS",
    "COVERALLS_*",
    "LIBARCHIVE"
]
extras = ["test"]
commands = [["python", "-m", "pytest", "-vv"]]

[tool.tox.env.mprof]
extras = ["test", "debug"]
commands = [
    ["mprof", "run", "--multiprocess", "pytest"],
    ["mprof", "plot", "--output", "memory-profile.png"]
]
deps = ["memory_profiler", "matplotlib"]

[tool.tox.env.mypy]
extras = ["check"]
commands = [["mypy", "--html-report", "build/mypy", "py7zr"]]

[tool.tox.env.check]
extras = ["check"]
commands = [["check-manifest", "{toxinidir}"], ["flake8", "py7zr", "tests"]]

[tool.tox.env.distcheck]
extras = ["check"]
commands = [["python", "-m", "build", "--sdist"], ["twine", "check", "dist/*"]]

[tool.tox.env.clean]
deps = ["coverage[toml]"]
=======
legacy_tox_ini = """
[tox]
isolated_build = True
envlist = mypy, check, pypy311, py{310,311,312,313,314}, docs, mprof, distcheck

[testenv]
passenv =
    GITHUB_*
    PYTEST_ADDOPTS
    COVERALLS_*
    LIBARCHIVE
extras = test
commands =
    python -m pytest -vv

[testenv:py310]
extras = test, test_compat

[testenv:pypy311]
extras = test, test_compat

[testenv:mprof]
extras = test, debug
commands =
    mprof run --multiprocess pytest
    mprof plot --output memory-profile.png
deps =
    memory_profiler
    matplotlib

[testenv:mypy]
extras = check
commands = mypy --html-report build/mypy py7zr

[testenv:check]
extras = check
commands =
    check-manifest {toxinidir}
    flake8 py7zr tests

[testenv:distcheck]
extras = check
commands =
    python -m build --sdist
    twine check dist/*

[testenv:clean]
deps = coverage[toml]>=7.10.7
>>>>>>> 6298c0a3
skip_install = true
commands = [["coverage", "erase"]]

[tool.tox.env.coveralls]
deps = ["coveralls"]
skip_install = true
commands = [["coveralls", "[]"]]

[tool.tox.env.docs]
extras = ["docs"]
commands = [
    ["sphinx-build", "{posargs:-E}", "-b", "html", "docs", "build/docs"],
    ["sphinx-build", "-b", "linkcheck", "docs", "build/docs"]
]

legacy_tox_ini = """
[gh-actions]
python =
<<<<<<< HEAD
    3.10: 3.10
    3.11: 3.11
    3.12: 3.12
    3.13: 3.13
    3.14: 3.14
    pypy-3.10: pypy-310
=======
    3.10: py310
    3.11: py311
    3.12: py312
    3.13: py313
    3.14: py314
    pypy-3.11: pypy311
>>>>>>> 6298c0a3
"""<|MERGE_RESOLUTION|>--- conflicted
+++ resolved
@@ -163,7 +163,6 @@
 ]
 
 [tool.tox]
-<<<<<<< HEAD
 requires = ["tox>=4.19"]
 envlist = [
     "mypy",
@@ -213,56 +212,6 @@
 
 [tool.tox.env.clean]
 deps = ["coverage[toml]"]
-=======
-legacy_tox_ini = """
-[tox]
-isolated_build = True
-envlist = mypy, check, pypy311, py{310,311,312,313,314}, docs, mprof, distcheck
-
-[testenv]
-passenv =
-    GITHUB_*
-    PYTEST_ADDOPTS
-    COVERALLS_*
-    LIBARCHIVE
-extras = test
-commands =
-    python -m pytest -vv
-
-[testenv:py310]
-extras = test, test_compat
-
-[testenv:pypy311]
-extras = test, test_compat
-
-[testenv:mprof]
-extras = test, debug
-commands =
-    mprof run --multiprocess pytest
-    mprof plot --output memory-profile.png
-deps =
-    memory_profiler
-    matplotlib
-
-[testenv:mypy]
-extras = check
-commands = mypy --html-report build/mypy py7zr
-
-[testenv:check]
-extras = check
-commands =
-    check-manifest {toxinidir}
-    flake8 py7zr tests
-
-[testenv:distcheck]
-extras = check
-commands =
-    python -m build --sdist
-    twine check dist/*
-
-[testenv:clean]
-deps = coverage[toml]>=7.10.7
->>>>>>> 6298c0a3
 skip_install = true
 commands = [["coverage", "erase"]]
 
@@ -276,24 +225,4 @@
 commands = [
     ["sphinx-build", "{posargs:-E}", "-b", "html", "docs", "build/docs"],
     ["sphinx-build", "-b", "linkcheck", "docs", "build/docs"]
-]
-
-legacy_tox_ini = """
-[gh-actions]
-python =
-<<<<<<< HEAD
-    3.10: 3.10
-    3.11: 3.11
-    3.12: 3.12
-    3.13: 3.13
-    3.14: 3.14
-    pypy-3.10: pypy-310
-=======
-    3.10: py310
-    3.11: py311
-    3.12: py312
-    3.13: py313
-    3.14: py314
-    pypy-3.11: pypy311
->>>>>>> 6298c0a3
-"""+]