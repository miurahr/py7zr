--- conflicted
+++ resolved
@@ -166,7 +166,6 @@
 ]
 
 [tool.tox]
-<<<<<<< HEAD
 requires = ["tox>=4.19"]
 envlist = [
     "mypy",
@@ -216,56 +215,6 @@
 
 [tool.tox.env.clean]
 deps = ["coverage[toml]"]
-=======
-legacy_tox_ini = """
-[tox]
-isolated_build = True
-envlist = mypy, check, pypy310, py{310,311,312,313,314}, docs, mprof, distcheck
-
-[testenv]
-passenv =
-    GITHUB_*
-    PYTEST_ADDOPTS
-    COVERALLS_*
-    LIBARCHIVE
-extras = test
-commands =
-    python -m pytest -vv
-
-[testenv:py39]
-extras = test, test_compat
-
-[testenv:pypy39]
-extras = test, test_compat
-
-[testenv:mprof]
-extras = test, debug
-commands =
-    mprof run --multiprocess pytest
-    mprof plot --output memory-profile.png
-deps =
-    memory_profiler
-    matplotlib
-
-[testenv:mypy]
-extras = check
-commands = mypy --html-report build/mypy py7zr
-
-[testenv:check]
-extras = check
-commands =
-    check-manifest {toxinidir}
-    flake8 py7zr tests
-
-[testenv:distcheck]
-extras = check
-commands =
-    python -m build --sdist
-    twine check dist/*
-
-[testenv:clean]
-deps = coverage[toml]>=7.10.7
->>>>>>> 8cb0ddc7
 skip_install = true
 commands = [["coverage", "erase"]]
 
